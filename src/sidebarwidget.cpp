#include "sidebarwidget.h"
#include "projecttreemodel.h"
#include "sqlitemanager.h"
#include "projectmanager.h"
#include "confirmationdialog.h"
#include <QStandardItem>
#include <QHeaderView>
#include <QContextMenuEvent>
#include <QDragEnterEvent>
#include <QDragMoveEvent>
#include <QDropEvent>
#include <QDrag>
#include <QMimeData>
#include <QInputDialog>
#include <QMessageBox>
#include <QApplication>

SidebarWidget::SidebarWidget(QWidget *parent)
    : QTreeView(parent)
    , m_model(nullptr)
<<<<<<< HEAD
    , m_loadManager(nullptr)
=======
>>>>>>> 56753120
    , m_contextMenu(nullptr)
    , m_contextItem(nullptr)
{
    setupUI();
    setupDragDrop();
    createContextMenu();
}

void SidebarWidget::setupUI()
{
    m_model = new ProjectTreeModel(this);
    setModel(m_model);
    setHeaderHidden(true);
    setMinimumWidth(200);
    setMaximumWidth(400);
    
    // Styling similar to modern IDEs
    setStyleSheet(R"(
        QTreeView {
            background-color: #2b2b2b;
            color: #ffffff;
            font-size: 14px;
            border: none;
            outline: none;
        }
        QTreeView::item {
            height: 30px;
            border: none;
            padding-left: 4px;
        }
        QTreeView::item:selected {
            background-color: #3d4348;
            color: #ffffff;
        }
        QTreeView::item:hover {
            background-color: #404040;
        }
        QTreeView::branch {
            background: transparent;
        }
        QTreeView::branch:has-children:!has-siblings:closed,
        QTreeView::branch:closed:has-children:has-siblings {
            border-image: none;
            image: url(:/icons/branch-closed.png);
        }
        QTreeView::branch:open:has-children:!has-siblings,
        QTreeView::branch:open:has-children:has-siblings {
            border-image: none;
            image: url(:/icons/branch-open.png);
        }
    )");
    
    // Set selection behavior
    setSelectionBehavior(QAbstractItemView::SelectRows);
    setSelectionMode(QAbstractItemView::ExtendedSelection); // Allow multiple selection for drag-drop
}

void SidebarWidget::setProject(const QString &projectName, const QString &projectPath)
{
    m_currentProjectPath = projectPath;
    m_model->setProject(projectName, projectPath);
    expandAll();
}

void SidebarWidget::clearProject()
{
    m_currentProjectPath.clear();
    m_model->clear();
}

void SidebarWidget::setSQLiteManager(SQLiteManager *manager)
{
    m_model->setSQLiteManager(manager);
}

<<<<<<< HEAD
// Sprint 3: Removed setProjectManager method - no longer needed

void SidebarWidget::setPointCloudLoadManager(PointCloudLoadManager *manager)
{
    m_loadManager = manager;

    // Connect signals to load manager
    if (m_loadManager) {
        connect(this, &SidebarWidget::loadScanRequested,
                m_loadManager, &PointCloudLoadManager::onLoadScanRequested);
        connect(this, &SidebarWidget::unloadScanRequested,
                m_loadManager, &PointCloudLoadManager::onUnloadScanRequested);
        connect(this, &SidebarWidget::loadClusterRequested,
                m_loadManager, &PointCloudLoadManager::onLoadClusterRequested);
        connect(this, &SidebarWidget::unloadClusterRequested,
                m_loadManager, &PointCloudLoadManager::onUnloadClusterRequested);
        connect(this, &SidebarWidget::viewPointCloudRequested,
                m_loadManager, &PointCloudLoadManager::onViewPointCloudRequested);
    }
}
=======
// Sprint 4: Removed setter methods - SidebarWidget now only emits signals
// void setProjectManager(ProjectManager *manager);
// void setPointCloudLoadManager(PointCloudLoadManager *manager);
>>>>>>> 56753120

void SidebarWidget::refreshFromDatabase()
{
    if (m_model) {
        m_model->refreshScans();
        expandAll();
    }
}

void SidebarWidget::addScan(const ScanInfo &scan)
{
    if (m_model) {
        m_model->addScan(scan);
        expandAll();
    }
}

// New methods for Sprint 1.3
void SidebarWidget::addCluster(const ClusterInfo &cluster)
{
    if (m_model) {
        m_model->addCluster(cluster);
        expandAll();
    }
}

void SidebarWidget::removeCluster(const QString &clusterId)
{
    if (m_model) {
        m_model->removeCluster(clusterId);
    }
}

void SidebarWidget::updateCluster(const ClusterInfo &cluster)
{
    if (m_model) {
        m_model->updateCluster(cluster);
    }
}

void SidebarWidget::setupDragDrop()
{
    setDragEnabled(true);
    setAcceptDrops(true);
    setDropIndicatorShown(true);
    setDragDropMode(QAbstractItemView::DragDrop);
    setDefaultDropAction(Qt::MoveAction);
}

void SidebarWidget::createContextMenu()
{
    m_contextMenu = new QMenu(this);

    // Existing cluster actions
    m_createClusterAction = new QAction("New Cluster", this);
    m_createSubClusterAction = new QAction("New Sub-Cluster", this);
    m_renameClusterAction = new QAction("Rename", this);
    m_deleteClusterAction = new QAction("Delete", this);

    // Enhanced Sprint 2.1 actions
    m_loadScanAction = new QAction("Load Scan", this);
    m_unloadScanAction = new QAction("Unload Scan", this);
    m_loadClusterAction = new QAction("Load All Scans in Cluster", this);
    m_unloadClusterAction = new QAction("Unload All Scans in Cluster", this);
    m_viewPointCloudAction = new QAction("View Point Cloud", this);

    // Sprint 2.1: Advanced operations
    m_preprocessScanAction = new QAction("Preprocess Scan", this);
    m_optimizeScanAction = new QAction("Optimize for Registration", this);
    m_batchLoadAction = new QAction("Batch Load Selected", this);
    m_batchUnloadAction = new QAction("Batch Unload Selected", this);
    m_memoryOptimizeAction = new QAction("Optimize Memory Usage", this);

    // Sprint 2.1: Advanced submenu
    m_advancedMenu = new QMenu("Advanced Operations", this);
    m_filterMovingObjectsAction = new QAction("Filter Moving Objects", this);
    m_colorBalanceAction = new QAction("Color Balance", this);
    m_registrationPreviewAction = new QAction("Registration Preview", this);

    m_advancedMenu->addAction(m_filterMovingObjectsAction);
    m_advancedMenu->addAction(m_colorBalanceAction);
    m_advancedMenu->addAction(m_registrationPreviewAction);

    // Sprint 2.3 actions
    m_lockClusterAction = new QAction("Lock Cluster", this);
    m_unlockClusterAction = new QAction("Unlock Cluster", this);
    m_deleteScanAction = new QAction("Delete Scan", this);
    m_deleteClusterRecursiveAction = new QAction("Delete Cluster", this);

    // Connect existing actions
    connect(m_createClusterAction, &QAction::triggered, this, &SidebarWidget::onCreateCluster);
    connect(m_createSubClusterAction, &QAction::triggered, this, &SidebarWidget::onCreateSubCluster);
    connect(m_renameClusterAction, &QAction::triggered, this, &SidebarWidget::onRenameCluster);
    connect(m_deleteClusterAction, &QAction::triggered, this, &SidebarWidget::onDeleteCluster);

    // Connect enhanced Sprint 2.1 actions
    connect(m_loadScanAction, &QAction::triggered, this, &SidebarWidget::onLoadScan);
    connect(m_unloadScanAction, &QAction::triggered, this, &SidebarWidget::onUnloadScan);
    connect(m_loadClusterAction, &QAction::triggered, this, &SidebarWidget::onLoadCluster);
    connect(m_unloadClusterAction, &QAction::triggered, this, &SidebarWidget::onUnloadCluster);
    connect(m_viewPointCloudAction, &QAction::triggered, this, &SidebarWidget::onViewPointCloud);

    // Sprint 2.1: Connect advanced operation actions
    connect(m_preprocessScanAction, &QAction::triggered, this, &SidebarWidget::onPreprocessScan);
    connect(m_optimizeScanAction, &QAction::triggered, this, &SidebarWidget::onOptimizeScan);
    connect(m_batchLoadAction, &QAction::triggered, this, &SidebarWidget::onBatchLoad);
    connect(m_batchUnloadAction, &QAction::triggered, this, &SidebarWidget::onBatchUnload);
    connect(m_memoryOptimizeAction, &QAction::triggered, this, &SidebarWidget::onMemoryOptimize);
    connect(m_filterMovingObjectsAction, &QAction::triggered, this, &SidebarWidget::onFilterMovingObjects);
    connect(m_colorBalanceAction, &QAction::triggered, this, &SidebarWidget::onColorBalance);
    connect(m_registrationPreviewAction, &QAction::triggered, this, &SidebarWidget::onRegistrationPreview);

    // Connect Sprint 2.3 actions
    connect(m_lockClusterAction, &QAction::triggered, this, &SidebarWidget::onLockCluster);
    connect(m_unlockClusterAction, &QAction::triggered, this, &SidebarWidget::onUnlockCluster);
    connect(m_deleteScanAction, &QAction::triggered, this, &SidebarWidget::onDeleteScan);
    connect(m_deleteClusterRecursiveAction, &QAction::triggered, this, &SidebarWidget::onDeleteClusterRecursive);
}

void SidebarWidget::contextMenuEvent(QContextMenuEvent *event)
{
    if (!m_contextMenu) {
        return;
    }

    m_contextItem = getItemAt(event->pos());
    m_contextMenu->clear();

    if (!m_contextItem) {
        // Right-clicked on empty space
        m_contextMenu->addAction(m_createClusterAction);
    } else {
        QString itemType = m_model->getItemType(m_contextItem);
        QString itemId = m_model->getItemId(m_contextItem);

        if (itemType == "scan") {
            // Sprint 4: Simplified scan context menu - no manager dependencies
            m_contextMenu->addAction(m_loadScanAction);
            m_contextMenu->addAction(m_unloadScanAction);
            m_contextMenu->addAction(m_preprocessScanAction);
            m_contextMenu->addAction(m_optimizeScanAction);
            m_contextMenu->addMenu(m_advancedMenu);
            m_contextMenu->addSeparator();
            m_contextMenu->addAction(m_viewPointCloudAction);
            m_contextMenu->addSeparator();
            m_contextMenu->addAction(m_deleteScanAction);
        } else if (itemType == "project_root" || itemType == "cluster") {
            // Right-clicked on project root or cluster
            m_contextMenu->addAction(m_createClusterAction);

            if (itemType == "cluster") {
                m_contextMenu->addAction(m_createSubClusterAction);
                m_contextMenu->addSeparator();

<<<<<<< HEAD
                // Enhanced load/unload actions for clusters
                if (m_loadManager) {
                    m_contextMenu->addAction(m_loadClusterAction);
                    m_contextMenu->addAction(m_unloadClusterAction);
                    m_contextMenu->addSeparator();

                    // Sprint 2.1: Batch operations
                    m_contextMenu->addAction(m_batchLoadAction);
                    m_contextMenu->addAction(m_batchUnloadAction);
                    m_contextMenu->addSeparator();

                    m_contextMenu->addAction(m_viewPointCloudAction);
                    m_contextMenu->addSeparator();
                }

                // Sprint 2.3 - Add lock/unlock actions
                // Sprint 3: Simplified - always show both actions (presenter will handle state)
=======
                // Sprint 4: Simplified cluster context menu - no manager dependencies
                m_contextMenu->addAction(m_loadClusterAction);
                m_contextMenu->addAction(m_unloadClusterAction);
                m_contextMenu->addSeparator();

                // Sprint 2.1: Batch operations
                m_contextMenu->addAction(m_batchLoadAction);
                m_contextMenu->addAction(m_batchUnloadAction);
                m_contextMenu->addSeparator();

                m_contextMenu->addAction(m_viewPointCloudAction);
                m_contextMenu->addSeparator();

                // Sprint 4: Always show lock/unlock actions - MainPresenter will handle state
>>>>>>> 56753120
                m_contextMenu->addAction(m_lockClusterAction);
                m_contextMenu->addAction(m_unlockClusterAction);
                m_contextMenu->addSeparator();

                m_contextMenu->addAction(m_renameClusterAction);
                m_contextMenu->addAction(m_deleteClusterRecursiveAction);
            }
        }
    }

    // Sprint 2.1: Always available memory optimization
    if (!m_contextMenu->isEmpty()) {
        m_contextMenu->addSeparator();
        m_contextMenu->addAction(m_memoryOptimizeAction);
    }

    if (!m_contextMenu->isEmpty()) {
        m_contextMenu->exec(event->globalPos());
    }
}

void SidebarWidget::dragEnterEvent(QDragEnterEvent *event)
{
    if (event->mimeData()->hasFormat("application/x-scan-ids") ||
        event->mimeData()->hasFormat("application/x-cluster-ids")) {
        event->acceptProposedAction();
    } else {
        event->ignore();
    }
}

void SidebarWidget::dragMoveEvent(QDragMoveEvent *event)
{
    QStandardItem *item = getItemAt(event->position().toPoint());
    if (item) {
        QString itemType = m_model->getItemType(item);
        QString draggedType = event->mimeData()->hasFormat("application/x-scan-ids") ? "scan" : "cluster";

        if (canDropOn(item, draggedType)) {
            event->acceptProposedAction();
            return;
        }
    }
    event->ignore();
}

void SidebarWidget::dropEvent(QDropEvent *event)
{
    QStandardItem *targetItem = getItemAt(event->position().toPoint());
    if (!targetItem) {
        event->ignore();
        return;
    }

    QString targetType = m_model->getItemType(targetItem);
    QString targetId = m_model->getItemId(targetItem);

    // Only allow dropping on project root or clusters
    if (targetType != "project_root" && targetType != "cluster") {
        event->ignore();
        return;
    }

    if (event->mimeData()->hasFormat("application/x-scan-ids")) {
        // Handle scan drop
        QByteArray mimeData = event->mimeData()->data("application/x-scan-ids");
        QStringList scanIds = QString::fromUtf8(mimeData).split(',', Qt::SkipEmptyParts);

<<<<<<< HEAD
        for (const QString &scanId : scanIds) {
            // Sprint 3: Emit signal instead of calling ProjectManager directly
            emit scanMovedToCluster(scanId, targetClusterId);
        }

=======
        // Sprint 4: Emit signal instead of executing business logic
        emit dragDropOperationRequested(scanIds, "scan", targetId, targetType);
>>>>>>> 56753120
        event->acceptProposedAction();
    } else {
        event->ignore();
    }
}

void SidebarWidget::startDrag(Qt::DropActions supportedActions)
{
    QModelIndexList indexes = selectedIndexes();
    if (indexes.isEmpty()) {
        return;
    }

    QStringList scanIds;
    QStringList clusterIds;

    for (const QModelIndex &index : indexes) {
        QStandardItem *item = m_model->itemFromIndex(index);
        if (item) {
            QString itemType = m_model->getItemType(item);
            QString itemId = m_model->getItemId(item);

            if (itemType == "scan") {
                scanIds << itemId;
            } else if (itemType == "cluster") {
                clusterIds << itemId;
            }
        }
    }

    if (scanIds.isEmpty() && clusterIds.isEmpty()) {
        return;
    }

    QDrag *drag = new QDrag(this);
    QMimeData *mimeData = new QMimeData;

    if (!scanIds.isEmpty()) {
        mimeData->setData("application/x-scan-ids", scanIds.join(',').toUtf8());
    }
    if (!clusterIds.isEmpty()) {
        mimeData->setData("application/x-cluster-ids", clusterIds.join(',').toUtf8());
    }

    drag->setMimeData(mimeData);
    drag->exec(supportedActions, Qt::MoveAction);
}

// Context menu action slots
void SidebarWidget::onCreateCluster()
{
<<<<<<< HEAD
=======
    QString clusterName = promptForClusterName("Create New Cluster");
    if (clusterName.isEmpty()) {
        return;
    }

>>>>>>> 56753120
    QString parentClusterId;
    if (m_contextItem) {
        QString itemType = m_model->getItemType(m_contextItem);
        if (itemType == "cluster") {
            parentClusterId = m_model->getItemId(m_contextItem);
        }
    }

<<<<<<< HEAD
    // Sprint 3: Emit signal instead of calling ProjectManager directly
    emit clusterCreationRequested(parentClusterId);
=======
    // Sprint 4: Emit signal instead of executing business logic
    emit clusterCreationRequested(clusterName, parentClusterId);
>>>>>>> 56753120
}

void SidebarWidget::onCreateSubCluster()
{
    if (!m_contextItem) {
        return;
    }

    QString itemType = m_model->getItemType(m_contextItem);
    if (itemType != "cluster") {
        return;
    }

    QString parentClusterId = m_model->getItemId(m_contextItem);

<<<<<<< HEAD
    // Sprint 3: Emit signal instead of calling ProjectManager directly
    emit clusterCreationRequested(parentClusterId);
=======
    // Sprint 4: Emit signal instead of executing business logic
    emit clusterCreationRequested(clusterName, parentClusterId);
>>>>>>> 56753120
}

void SidebarWidget::onRenameCluster()
{
    if (!m_contextItem) {
        return;
    }

    QString itemType = m_model->getItemType(m_contextItem);
    if (itemType != "cluster") {
        return;
    }

    QString clusterId = m_model->getItemId(m_contextItem);
    QString currentName = m_contextItem->text();

    QString newName = promptForClusterName("Rename Cluster", currentName);
    if (newName.isEmpty() || newName == currentName) {
        return;
    }

<<<<<<< HEAD
    // Sprint 3: Emit signal instead of calling ProjectManager directly
=======
    // Sprint 4: Emit signal instead of executing business logic
>>>>>>> 56753120
    emit clusterRenameRequested(clusterId, newName);
}

void SidebarWidget::onDeleteCluster()
{
    if (!m_contextItem) {
        return;
    }

    QString itemType = m_model->getItemType(m_contextItem);
    if (itemType != "cluster") {
        return;
    }

    QString clusterId = m_model->getItemId(m_contextItem);

<<<<<<< HEAD
    // Sprint 3: Emit signal instead of handling confirmation and deletion directly
    emit deleteClusterRequested(clusterId, false);
=======
    // Sprint 4: Emit signal instead of executing business logic
    // The confirmation dialog will be handled by MainPresenter
    emit clusterDeletionRequested(clusterId);
>>>>>>> 56753120
}

// Helper methods
QStandardItem* SidebarWidget::getItemAt(const QPoint &position)
{
    QModelIndex index = indexAt(position);
    if (index.isValid()) {
        return m_model->itemFromIndex(index);
    }
    return nullptr;
}

QString SidebarWidget::promptForClusterName(const QString &title, const QString &defaultName)
{
    bool ok;
    QString name = QInputDialog::getText(this, title, "Cluster name:", QLineEdit::Normal, defaultName, &ok);

    if (ok && !name.trimmed().isEmpty()) {
        return name.trimmed();
    }

    return QString();
}

bool SidebarWidget::canDropOn(QStandardItem *item, const QString &draggedType)
{
    if (!item) {
        return false;
    }

    QString itemType = m_model->getItemType(item);

    // Can drop scans on project root or clusters
    if (draggedType == "scan") {
        return (itemType == "project_root" || itemType == "cluster");
    }

    // For now, don't allow cluster drag-drop (could be implemented later)
    return false;
}

// New slot implementations for Sprint 2.1
void SidebarWidget::onLoadScan()
{
    if (!m_contextItem) {
        return;
    }

    QString itemType = m_model->getItemType(m_contextItem);
    if (itemType != "scan") {
        return;
    }

    QString scanId = m_model->getItemId(m_contextItem);
    emit loadScanRequested(scanId);
}

void SidebarWidget::onUnloadScan()
{
    if (!m_contextItem) {
        return;
    }

    QString itemType = m_model->getItemType(m_contextItem);
    if (itemType != "scan") {
        return;
    }

    QString scanId = m_model->getItemId(m_contextItem);
    emit unloadScanRequested(scanId);
}

void SidebarWidget::onLoadCluster()
{
    if (!m_contextItem) {
        return;
    }

    QString itemType = m_model->getItemType(m_contextItem);
    if (itemType != "cluster") {
        return;
    }

    QString clusterId = m_model->getItemId(m_contextItem);
    emit loadClusterRequested(clusterId);
}

void SidebarWidget::onUnloadCluster()
{
    if (!m_contextItem) {
        return;
    }

    QString itemType = m_model->getItemType(m_contextItem);
    if (itemType != "cluster") {
        return;
    }

    QString clusterId = m_model->getItemId(m_contextItem);
    emit unloadClusterRequested(clusterId);
}

void SidebarWidget::onViewPointCloud()
{
    if (!m_contextItem) {
        return;
    }

    QString itemType = m_model->getItemType(m_contextItem);
    QString itemId = m_model->getItemId(m_contextItem);

    if (itemType == "scan" || itemType == "cluster") {
        emit viewPointCloudRequested(itemId, itemType);
    }
}

// Sprint 2.3 - New slot implementations
void SidebarWidget::onLockCluster()
{
    if (!m_contextItem) {
        return;
    }

    QString itemType = m_model->getItemType(m_contextItem);
    if (itemType != "cluster") {
        return;
    }

    QString clusterId = m_model->getItemId(m_contextItem);
    emit lockClusterRequested(clusterId);
}

void SidebarWidget::onUnlockCluster()
{
    if (!m_contextItem) {
        return;
    }

    QString itemType = m_model->getItemType(m_contextItem);
    if (itemType != "cluster") {
        return;
    }

    QString clusterId = m_model->getItemId(m_contextItem);
    emit unlockClusterRequested(clusterId);
}

void SidebarWidget::onDeleteScan()
{
    if (!m_contextItem) {
        return;
    }

    QString itemType = m_model->getItemType(m_contextItem);
    if (itemType != "scan") {
        return;
    }

    QString scanId = m_model->getItemId(m_contextItem);

<<<<<<< HEAD
    // Sprint 3: Emit signal instead of handling confirmation and deletion directly
    emit deleteScanRequested(scanId, false);
=======
    // Sprint 4: Emit signal instead of executing business logic
    // The confirmation dialog and scan info retrieval will be handled by MainPresenter
    emit deleteScanRequested(scanId, false); // Default to not deleting physical file
>>>>>>> 56753120
}

void SidebarWidget::onDeleteClusterRecursive()
{
    if (!m_contextItem) {
        return;
    }

    QString itemType = m_model->getItemType(m_contextItem);
    if (itemType != "cluster") {
        return;
    }

    QString clusterId = m_model->getItemId(m_contextItem);

<<<<<<< HEAD
    // Sprint 3: Emit signal instead of handling confirmation and deletion directly
    emit deleteClusterRequested(clusterId, false);
=======
    // Sprint 4: Emit signal instead of executing business logic
    // The confirmation dialog and scan path checking will be handled by MainPresenter
    emit deleteClusterRequested(clusterId, false); // Default to not deleting physical files
>>>>>>> 56753120
}

// Sprint 2.1: Enhanced operation slot implementations
void SidebarWidget::onPreprocessScan()
{
    if (!m_contextItem) {
        return;
    }

    QString itemType = m_model->getItemType(m_contextItem);
    if (itemType != "scan") {
        return;
    }

    QString scanId = m_model->getItemId(m_contextItem);
    emit preprocessScanRequested(scanId);
}

void SidebarWidget::onOptimizeScan()
{
    if (!m_contextItem) {
        return;
    }

    QString itemType = m_model->getItemType(m_contextItem);
    if (itemType != "scan") {
        return;
    }

    QString scanId = m_model->getItemId(m_contextItem);
    emit optimizeScanRequested(scanId);
}

void SidebarWidget::onBatchLoad()
{
    QStringList selectedScans = getSelectedScanIds();
    if (!selectedScans.isEmpty()) {
        emit batchOperationRequested("load", selectedScans);
    }
}

void SidebarWidget::onBatchUnload()
{
    QStringList selectedScans = getSelectedScanIds();
    if (!selectedScans.isEmpty()) {
        emit batchOperationRequested("unload", selectedScans);
    }
}

void SidebarWidget::onMemoryOptimize()
{
    emit memoryOptimizationRequested();
}

void SidebarWidget::onFilterMovingObjects()
{
    if (!m_contextItem) {
        return;
    }

    QString itemType = m_model->getItemType(m_contextItem);
    if (itemType != "scan") {
        return;
    }

    QString scanId = m_model->getItemId(m_contextItem);
    emit filterMovingObjectsRequested(scanId);
}

void SidebarWidget::onColorBalance()
{
    if (!m_contextItem) {
        return;
    }

    QString itemType = m_model->getItemType(m_contextItem);
    if (itemType != "scan") {
        return;
    }

    QString scanId = m_model->getItemId(m_contextItem);
    emit colorBalanceRequested(scanId);
}

void SidebarWidget::onRegistrationPreview()
{
    if (!m_contextItem) {
        return;
    }

    QString itemType = m_model->getItemType(m_contextItem);
    if (itemType != "scan") {
        return;
    }

    QString scanId = m_model->getItemId(m_contextItem);
    emit registrationPreviewRequested(scanId);
}

// Sprint 2.1: Helper method implementations
QStringList SidebarWidget::getSelectedScanIds() const
{
    QStringList scanIds;
    QModelIndexList indexes = selectedIndexes();

    for (const QModelIndex &index : indexes) {
        QStandardItem *item = m_model->itemFromIndex(index);
        if (item) {
            QString itemType = m_model->getItemType(item);
            if (itemType == "scan") {
                QString scanId = m_model->getItemId(item);
                scanIds.append(scanId);
            }
        }
    }

    return scanIds;
}

QString SidebarWidget::getItemIdFromIndex(const QModelIndex &index) const
{
    if (!index.isValid()) {
        return QString();
    }

    QStandardItem *item = m_model->itemFromIndex(index);
    return item ? m_model->getItemId(item) : QString();
}

QString SidebarWidget::getItemTypeFromIndex(const QModelIndex &index) const
{
    if (!index.isValid()) {
        return QString();
    }

    QStandardItem *item = m_model->itemFromIndex(index);
    return item ? m_model->getItemType(item) : QString();
}<|MERGE_RESOLUTION|>--- conflicted
+++ resolved
@@ -18,10 +18,6 @@
 SidebarWidget::SidebarWidget(QWidget *parent)
     : QTreeView(parent)
     , m_model(nullptr)
-<<<<<<< HEAD
-    , m_loadManager(nullptr)
-=======
->>>>>>> 56753120
     , m_contextMenu(nullptr)
     , m_contextItem(nullptr)
 {
@@ -97,32 +93,9 @@
     m_model->setSQLiteManager(manager);
 }
 
-<<<<<<< HEAD
-// Sprint 3: Removed setProjectManager method - no longer needed
-
-void SidebarWidget::setPointCloudLoadManager(PointCloudLoadManager *manager)
-{
-    m_loadManager = manager;
-
-    // Connect signals to load manager
-    if (m_loadManager) {
-        connect(this, &SidebarWidget::loadScanRequested,
-                m_loadManager, &PointCloudLoadManager::onLoadScanRequested);
-        connect(this, &SidebarWidget::unloadScanRequested,
-                m_loadManager, &PointCloudLoadManager::onUnloadScanRequested);
-        connect(this, &SidebarWidget::loadClusterRequested,
-                m_loadManager, &PointCloudLoadManager::onLoadClusterRequested);
-        connect(this, &SidebarWidget::unloadClusterRequested,
-                m_loadManager, &PointCloudLoadManager::onUnloadClusterRequested);
-        connect(this, &SidebarWidget::viewPointCloudRequested,
-                m_loadManager, &PointCloudLoadManager::onViewPointCloudRequested);
-    }
-}
-=======
 // Sprint 4: Removed setter methods - SidebarWidget now only emits signals
 // void setProjectManager(ProjectManager *manager);
 // void setPointCloudLoadManager(PointCloudLoadManager *manager);
->>>>>>> 56753120
 
 void SidebarWidget::refreshFromDatabase()
 {
@@ -277,25 +250,6 @@
                 m_contextMenu->addAction(m_createSubClusterAction);
                 m_contextMenu->addSeparator();
 
-<<<<<<< HEAD
-                // Enhanced load/unload actions for clusters
-                if (m_loadManager) {
-                    m_contextMenu->addAction(m_loadClusterAction);
-                    m_contextMenu->addAction(m_unloadClusterAction);
-                    m_contextMenu->addSeparator();
-
-                    // Sprint 2.1: Batch operations
-                    m_contextMenu->addAction(m_batchLoadAction);
-                    m_contextMenu->addAction(m_batchUnloadAction);
-                    m_contextMenu->addSeparator();
-
-                    m_contextMenu->addAction(m_viewPointCloudAction);
-                    m_contextMenu->addSeparator();
-                }
-
-                // Sprint 2.3 - Add lock/unlock actions
-                // Sprint 3: Simplified - always show both actions (presenter will handle state)
-=======
                 // Sprint 4: Simplified cluster context menu - no manager dependencies
                 m_contextMenu->addAction(m_loadClusterAction);
                 m_contextMenu->addAction(m_unloadClusterAction);
@@ -310,7 +264,6 @@
                 m_contextMenu->addSeparator();
 
                 // Sprint 4: Always show lock/unlock actions - MainPresenter will handle state
->>>>>>> 56753120
                 m_contextMenu->addAction(m_lockClusterAction);
                 m_contextMenu->addAction(m_unlockClusterAction);
                 m_contextMenu->addSeparator();
@@ -379,16 +332,8 @@
         QByteArray mimeData = event->mimeData()->data("application/x-scan-ids");
         QStringList scanIds = QString::fromUtf8(mimeData).split(',', Qt::SkipEmptyParts);
 
-<<<<<<< HEAD
-        for (const QString &scanId : scanIds) {
-            // Sprint 3: Emit signal instead of calling ProjectManager directly
-            emit scanMovedToCluster(scanId, targetClusterId);
-        }
-
-=======
         // Sprint 4: Emit signal instead of executing business logic
         emit dragDropOperationRequested(scanIds, "scan", targetId, targetType);
->>>>>>> 56753120
         event->acceptProposedAction();
     } else {
         event->ignore();
@@ -440,14 +385,11 @@
 // Context menu action slots
 void SidebarWidget::onCreateCluster()
 {
-<<<<<<< HEAD
-=======
     QString clusterName = promptForClusterName("Create New Cluster");
     if (clusterName.isEmpty()) {
         return;
     }
 
->>>>>>> 56753120
     QString parentClusterId;
     if (m_contextItem) {
         QString itemType = m_model->getItemType(m_contextItem);
@@ -456,13 +398,8 @@
         }
     }
 
-<<<<<<< HEAD
-    // Sprint 3: Emit signal instead of calling ProjectManager directly
-    emit clusterCreationRequested(parentClusterId);
-=======
     // Sprint 4: Emit signal instead of executing business logic
     emit clusterCreationRequested(clusterName, parentClusterId);
->>>>>>> 56753120
 }
 
 void SidebarWidget::onCreateSubCluster()
@@ -477,14 +414,13 @@
     }
 
     QString parentClusterId = m_model->getItemId(m_contextItem);
-
-<<<<<<< HEAD
-    // Sprint 3: Emit signal instead of calling ProjectManager directly
-    emit clusterCreationRequested(parentClusterId);
-=======
+    QString clusterName = promptForClusterName("Create New Sub-Cluster");
+    if (clusterName.isEmpty()) {
+        return;
+    }
+    
     // Sprint 4: Emit signal instead of executing business logic
     emit clusterCreationRequested(clusterName, parentClusterId);
->>>>>>> 56753120
 }
 
 void SidebarWidget::onRenameCluster()
@@ -506,11 +442,7 @@
         return;
     }
 
-<<<<<<< HEAD
-    // Sprint 3: Emit signal instead of calling ProjectManager directly
-=======
     // Sprint 4: Emit signal instead of executing business logic
->>>>>>> 56753120
     emit clusterRenameRequested(clusterId, newName);
 }
 
@@ -527,14 +459,9 @@
 
     QString clusterId = m_model->getItemId(m_contextItem);
 
-<<<<<<< HEAD
-    // Sprint 3: Emit signal instead of handling confirmation and deletion directly
-    emit deleteClusterRequested(clusterId, false);
-=======
     // Sprint 4: Emit signal instead of executing business logic
     // The confirmation dialog will be handled by MainPresenter
     emit clusterDeletionRequested(clusterId);
->>>>>>> 56753120
 }
 
 // Helper methods
@@ -695,14 +622,9 @@
 
     QString scanId = m_model->getItemId(m_contextItem);
 
-<<<<<<< HEAD
-    // Sprint 3: Emit signal instead of handling confirmation and deletion directly
-    emit deleteScanRequested(scanId, false);
-=======
     // Sprint 4: Emit signal instead of executing business logic
     // The confirmation dialog and scan info retrieval will be handled by MainPresenter
     emit deleteScanRequested(scanId, false); // Default to not deleting physical file
->>>>>>> 56753120
 }
 
 void SidebarWidget::onDeleteClusterRecursive()
@@ -718,14 +640,9 @@
 
     QString clusterId = m_model->getItemId(m_contextItem);
 
-<<<<<<< HEAD
-    // Sprint 3: Emit signal instead of handling confirmation and deletion directly
-    emit deleteClusterRequested(clusterId, false);
-=======
     // Sprint 4: Emit signal instead of executing business logic
     // The confirmation dialog and scan path checking will be handled by MainPresenter
     emit deleteClusterRequested(clusterId, false); // Default to not deleting physical files
->>>>>>> 56753120
 }
 
 // Sprint 2.1: Enhanced operation slot implementations
