#include "MainPresenter.h"
#include "IMainView.h"
#include "IE57Parser.h"
#include "IE57Writer.h"
#include "IPointCloudViewer.h"
#include "projectmanager.h"
<<<<<<< HEAD
#include "scaninfo.h"
#include "sqlitemanager.h"
=======
#include "pointcloudloadmanager.h"
>>>>>>> 56753120
#include <QFileInfo>
#include <QDir>
#include <QDebug>

MainPresenter::MainPresenter(IMainView* view,
                           IE57Parser* e57Parser,
                           IE57Writer* e57Writer,
                           QObject* parent)
    : QObject(parent)
    , m_view(view)
    , m_e57Parser(e57Parser)
    , m_e57Writer(e57Writer)
    , m_viewer(nullptr)
    , m_projectManager(nullptr)
<<<<<<< HEAD
    , m_isFileOpen(false)
    , m_isProjectOpen(false)
    , m_isParsingInProgress(false)
    , m_currentMemoryUsage(0)
    , m_currentFPS(0.0f)
    , m_currentVisiblePoints(0)
{
    if (m_view) {
        m_viewer = m_view->getViewer();
    }
}

MainPresenter::MainPresenter(IMainView* view,
                           IE57Parser* e57Parser,
                           IE57Writer* e57Writer,
                           ProjectManager* projectManager,
                           QObject* parent)
    : QObject(parent)
    , m_view(view)
    , m_e57Parser(e57Parser)
    , m_e57Writer(e57Writer)
    , m_viewer(nullptr)
    , m_projectManager(projectManager)
=======
    , m_loadManager(nullptr)
>>>>>>> 56753120
    , m_isFileOpen(false)
    , m_isProjectOpen(false)
    , m_isParsingInProgress(false)
    , m_currentMemoryUsage(0)
    , m_currentFPS(0.0f)
    , m_currentVisiblePoints(0)
{
    if (m_view) {
        m_viewer = m_view->getViewer();
    }
}

void MainPresenter::initialize() {
    setupConnections();
    updateUIState();
    updateWindowTitle();
}

void MainPresenter::setProjectManager(ProjectManager* projectManager) {
    m_projectManager = projectManager;
}

<<<<<<< HEAD
=======
void MainPresenter::setPointCloudLoadManager(PointCloudLoadManager* loadManager) {
    m_loadManager = loadManager;
}

>>>>>>> 56753120
void MainPresenter::setupConnections() {
    if (!m_view || !m_e57Parser) {
        return;
    }

    // Connect view signals to presenter slots
    connect(m_view, &IMainView::newProjectRequested, this, &MainPresenter::handleNewProject);
    connect(m_view, &IMainView::openProjectRequested, this, &MainPresenter::handleOpenProject);
    connect(m_view, &IMainView::closeProjectRequested, this, &MainPresenter::handleCloseProject);
    connect(m_view, &IMainView::importScansRequested, this, &MainPresenter::handleImportScans);
    connect(m_view, &IMainView::openFileRequested, this, &MainPresenter::handleOpenFile);
    connect(m_view, &IMainView::saveFileRequested, this, &MainPresenter::handleSaveFile);
    connect(m_view, &IMainView::scanActivated, this, &MainPresenter::handleScanActivation);
    connect(m_view, &IMainView::viewerSettingsChanged, this, &MainPresenter::handleViewerSettingsChanged);
    connect(m_view, &IMainView::exitRequested, this, &MainPresenter::handleExit);

    // Connect E57 parser signals to presenter slots
    connect(m_e57Parser, &IE57Parser::progressUpdated, this, &MainPresenter::onParsingProgress);
    connect(m_e57Parser, &IE57Parser::parsingFinished, this, &MainPresenter::onParsingFinished);
    connect(m_e57Parser, &IE57Parser::scanMetadataAvailable, this, &MainPresenter::onScanMetadataAvailable);
    connect(m_e57Parser, &IE57Parser::intensityDataExtracted, this, &MainPresenter::onIntensityDataExtracted);
    connect(m_e57Parser, &IE57Parser::colorDataExtracted, this, &MainPresenter::onColorDataExtracted);

    // Connect viewer signals if available
    if (m_viewer) {
        connect(m_viewer, &IPointCloudViewer::stateChanged, this, &MainPresenter::onViewerStateChanged);
        connect(m_viewer, &IPointCloudViewer::statsUpdated, this, &MainPresenter::onRenderingStatsUpdated);
    }

    // Sprint 3: Connect sidebar signals if available
    if (m_view) {
        auto* sidebar = m_view->getSidebar();
        if (sidebar) {
            // Connect cluster operations
            connect(sidebar, &SidebarWidget::clusterCreationRequested,
                    this, &MainPresenter::handleCreateCluster);
            connect(sidebar, &SidebarWidget::clusterRenameRequested,
                    this, &MainPresenter::handleRenameCluster);
            connect(sidebar, &SidebarWidget::deleteClusterRequested,
                    this, &MainPresenter::handleDeleteCluster);

            // Connect scan operations
            connect(sidebar, &SidebarWidget::loadScanRequested,
                    this, &MainPresenter::handleLoadScan);
            connect(sidebar, &SidebarWidget::unloadScanRequested,
                    this, &MainPresenter::handleUnloadScan);
            connect(sidebar, &SidebarWidget::loadClusterRequested,
                    this, &MainPresenter::handleLoadCluster);
            connect(sidebar, &SidebarWidget::unloadClusterRequested,
                    this, &MainPresenter::handleUnloadCluster);
            connect(sidebar, &SidebarWidget::viewPointCloudRequested,
                    this, &MainPresenter::handleViewPointCloud);
            connect(sidebar, &SidebarWidget::deleteScanRequested,
                    this, &MainPresenter::handleDeleteScan);
            connect(sidebar, &SidebarWidget::batchOperationRequested,
                    this, &MainPresenter::handleBatchOperation);
        }
    }
}

void MainPresenter::handleNewProject() {
    if (m_isProjectOpen) {
        bool confirmed = m_view->askForConfirmation("Close Current Project", 
            "A project is already open. Do you want to close it and create a new project?");
        if (!confirmed) {
            return;
        }
        handleCloseProject();
    }

    // For now, just show info that project creation is not fully implemented
    showInfo("New Project", "New project creation functionality will be implemented in future sprints.");
    updateWindowTitle();
}

void MainPresenter::handleOpenProject() {
    QString projectPath = m_view->askForOpenFilePath("Open Project", "Project Files (*.crp)");
    if (projectPath.isEmpty()) {
        return;
    }

    if (!QFileInfo::exists(projectPath)) {
        showError("Open Project", "The selected project file does not exist.");
        return;
    }

    m_currentProjectPath = projectPath;
    m_isProjectOpen = true;
    
    QFileInfo fileInfo(projectPath);
    m_view->setProjectTitle(fileInfo.baseName());
    m_view->showProjectView();
    
    updateUIState();
    updateWindowTitle();
    
    showInfo("Project Opened", QString("Successfully opened project: %1").arg(fileInfo.baseName()));
}

void MainPresenter::handleCloseProject() {
    if (!m_isProjectOpen) {
        return;
    }

    // Close any open files first
    if (m_isFileOpen) {
        clearPointCloudData();
        m_e57Parser->closeFile();
        m_isFileOpen = false;
    }

    m_currentProjectPath.clear();
    m_currentScanNames.clear();
    m_isProjectOpen = false;
    
    m_view->showProjectHub();
    updateUIState();
    updateWindowTitle();
    
    m_view->updateStatusBar("Project closed");
}

void MainPresenter::handleImportScans() {
    if (!m_isProjectOpen) {
        showError("Import Scans", "Please open or create a project first.");
        return;
    }

    QString filePath = m_view->askForOpenFilePath("Import E57 Scan", "E57 Files (*.e57)");
    if (!filePath.isEmpty()) {
        handleOpenFile(filePath);
    }
}

void MainPresenter::handleOpenFile(const QString& filePath) {
    if (!validateFilePath(filePath)) {
        return;
    }

    if (m_isParsingInProgress) {
        showError("File Opening", "Another file is currently being processed. Please wait.");
        return;
    }

    // Close any currently open file
    if (m_isFileOpen) {
        clearPointCloudData();
        m_e57Parser->closeFile();
    }

    m_currentFilePath = filePath;
    m_isParsingInProgress = true;
    
    m_view->showProgressDialog(true, "Opening File", "Initializing E57 parser...");
    m_view->setActionsEnabled(false);
    m_view->updateStatusBar("Opening file: " + QFileInfo(filePath).fileName());

    // Start parsing asynchronously
    if (!m_e57Parser->openFile(filePath.toStdString())) {
        onParsingFinished(false, m_e57Parser->getLastError(), std::vector<float>());
        return;
    }

    // If we get here, file opened successfully, now extract data
    try {
        auto points = m_e57Parser->extractPointData();
        onParsingFinished(true, "File opened successfully", points);
    } catch (...) {
        onParsingFinished(false, "Failed to extract point data", std::vector<float>());
    }
}

void MainPresenter::handleSaveFile(const QString& filePath) {
    if (!m_e57Writer) {
        showError("Save File", "E57 writer is not available.");
        return;
    }

    if (!m_isFileOpen || !m_viewer || !m_viewer->hasData()) {
        showError("Save File", "No point cloud data to save.");
        return;
    }

    showInfo("Save File", "File saving functionality will be implemented in future sprints.");
}

void MainPresenter::handleScanActivation(const QString& scanId) {
    if (!m_isFileOpen) {
        showError("Scan Activation", "No file is currently open.");
        return;
    }

    m_view->highlightScan(scanId);
    m_view->updateStatusBar("Activated scan: " + scanId);
}

void MainPresenter::handleViewerSettingsChanged() {
    // Update any presenter-level state based on viewer settings
    updateUIState();
}

void MainPresenter::handleExit() {
    if (m_isProjectOpen || m_isFileOpen) {
        bool confirmed = m_view->askForConfirmation("Exit Application", 
            "Are you sure you want to exit? Any unsaved changes will be lost.");
        if (!confirmed) {
            return;
        }
    }

    // Clean up resources
    if (m_isFileOpen) {
        clearPointCloudData();
        m_e57Parser->closeFile();
    }
}

void MainPresenter::onParsingProgress(int percentage, const QString& stage) {
    m_view->updateProgress(percentage, stage);
}

void MainPresenter::onParsingFinished(bool success, const QString& message, const std::vector<float>& points) {
    m_isParsingInProgress = false;
    m_view->showProgressDialog(false);
    m_view->setActionsEnabled(true);

    if (success && !points.empty()) {
        m_isFileOpen = true;
        
        // Load points into viewer
        if (m_viewer) {
            m_viewer->loadPointCloud(points);
            m_viewer->resetCamera();
        }
        
        QFileInfo fileInfo(m_currentFilePath);
        m_view->updateStatusBar(QString("Loaded %1 points from %2")
                               .arg(points.size() / 3)
                               .arg(fileInfo.fileName()));
        
        showInfo("File Opened", message);
    } else {
        m_isFileOpen = false;
        m_currentFilePath.clear();
        showError("File Opening Failed", message);
        m_view->updateStatusBar("Failed to open file");
    }

    updateUIState();
    updateWindowTitle();
}

void MainPresenter::onScanMetadataAvailable(int scanCount, const QStringList& scanNames) {
    m_currentScanNames = scanNames;
    m_view->updateScanList(scanNames);
    
    m_view->updateStatusBar(QString("Found %1 scans in file").arg(scanCount));
}

void MainPresenter::onIntensityDataExtracted(const std::vector<float>& /*intensityValues*/) {
    // Handle intensity data if needed
}

void MainPresenter::onColorDataExtracted(const std::vector<uint8_t>& /*colorValues*/) {
    // Handle color data if needed
}

void MainPresenter::onViewerStateChanged(int newState, const QString& message) {
    Q_UNUSED(newState)
    if (!message.isEmpty()) {
        m_view->updateStatusBar(message);
    }
}

void MainPresenter::onRenderingStatsUpdated(float fps, int visiblePoints) {
    m_currentFPS = fps;
    m_currentVisiblePoints = visiblePoints;
    m_view->updateRenderingStats(fps, visiblePoints);
}

void MainPresenter::onMemoryUsageChanged(size_t totalBytes) {
    m_currentMemoryUsage = totalBytes;
    m_view->updateMemoryUsage(totalBytes);
}

void MainPresenter::updateUIState() {
    // Enable/disable actions based on current state
    bool hasProject = m_isProjectOpen;
    bool hasFile = m_isFileOpen;
    bool isProcessing = m_isParsingInProgress;
    
    // This would typically update action states, but since we're working with interfaces,
    // we'll keep this simple for now
    m_view->setActionsEnabled(!isProcessing);
}

bool MainPresenter::validateFilePath(const QString& filePath) {
    if (filePath.isEmpty()) {
        showError("Invalid File", "File path is empty.");
        return false;
    }

    QFileInfo fileInfo(filePath);
    if (!fileInfo.exists()) {
        showError("File Not Found", "The selected file does not exist.");
        return false;
    }

    if (!fileInfo.isReadable()) {
        showError("File Access", "The selected file cannot be read.");
        return false;
    }

    if (fileInfo.suffix().toLower() != "e57") {
        showError("Invalid File Type", "Please select a valid E57 file.");
        return false;
    }

    return true;
}

void MainPresenter::showError(const QString& title, const QString& message) {
    if (m_view) {
        m_view->displayErrorMessage(title, message);
    }
}

void MainPresenter::showInfo(const QString& title, const QString& message) {
    if (m_view) {
        m_view->displayInfoMessage(title, message);
    }
}

void MainPresenter::updateWindowTitle() {
    QString title = "Cloud Registration";
    
    if (m_isProjectOpen && !m_currentProjectPath.isEmpty()) {
        QFileInfo projectInfo(m_currentProjectPath);
        title += " - " + projectInfo.baseName();
    }
    
    if (m_isFileOpen && !m_currentFilePath.isEmpty()) {
        QFileInfo fileInfo(m_currentFilePath);
        title += " [" + fileInfo.fileName() + "]";
    }
    
    if (m_view) {
        m_view->setWindowTitle(title);
    }
}

void MainPresenter::clearPointCloudData() {
    if (m_viewer) {
        m_viewer->clearPointCloud();
    }
    m_currentScanNames.clear();
    m_view->updateScanList(QStringList());
}

<<<<<<< HEAD
// Sprint 3: Sidebar operation handler implementations
void MainPresenter::handleCreateCluster(const QString& parentClusterId) {
    if (!m_projectManager) {
        showError("Create Cluster", "Project manager is not available.");
        return;
    }

    QString clusterName = m_view->promptForClusterName("Create New Cluster");
    if (clusterName.isEmpty()) {
        return;
    }

    QString clusterId = m_projectManager->createCluster(clusterName, parentClusterId);
    if (!clusterId.isEmpty()) {
        qDebug() << "MainPresenter: Cluster created successfully:" << clusterName;
        m_view->updateStatusBar(QString("Created cluster: %1").arg(clusterName));
    } else {
        showError("Create Cluster", "Failed to create cluster.");
    }
}

void MainPresenter::handleRenameCluster(const QString& clusterId, const QString& newName) {
    if (!m_projectManager) {
        showError("Rename Cluster", "Project manager is not available.");
        return;
    }

    if (m_projectManager->renameCluster(clusterId, newName)) {
        qDebug() << "MainPresenter: Cluster renamed successfully to:" << newName;
        m_view->updateStatusBar(QString("Renamed cluster to: %1").arg(newName));
    } else {
        showError("Rename Cluster", "Failed to rename cluster.");
    }
}

void MainPresenter::handleDeleteCluster(const QString& clusterId, bool deletePhysicalFiles) {
    if (!m_projectManager) {
        showError("Delete Cluster", "Project manager is not available.");
        return;
    }

    // Show confirmation dialog
    QString message = QString("Are you sure you want to delete this cluster?\n\n"
                             "All scans in this cluster will be moved to the project root.\n"
                             "All sub-clusters will also be deleted.");

    bool confirmed = m_view->askForConfirmation("Delete Cluster", message);
=======
// Sprint 4: Sidebar-related method implementations
void MainPresenter::handleClusterCreation(const QString& clusterName, const QString& parentClusterId) {
    if (!m_projectManager) {
        showError("Cluster Creation", "Project manager is not available.");
        return;
    }

    if (clusterName.trimmed().isEmpty()) {
        showError("Cluster Creation", "Cluster name cannot be empty.");
        return;
    }

    QString clusterId = m_projectManager->createCluster(clusterName.trimmed(), parentClusterId);
    if (clusterId.isEmpty()) {
        showError("Cluster Creation", "Failed to create cluster. Please try again.");
    } else {
        showInfo("Cluster Creation", QString("Cluster '%1' created successfully.").arg(clusterName));
        m_view->updateStatusBar(QString("Created cluster: %1").arg(clusterName));
    }
}

void MainPresenter::handleClusterRename(const QString& clusterId, const QString& newName) {
    if (!m_projectManager) {
        showError("Cluster Rename", "Project manager is not available.");
        return;
    }

    if (newName.trimmed().isEmpty()) {
        showError("Cluster Rename", "Cluster name cannot be empty.");
        return;
    }

    if (clusterId.isEmpty()) {
        showError("Cluster Rename", "Invalid cluster selected.");
        return;
    }

    bool success = m_projectManager->renameCluster(clusterId, newName.trimmed());
    if (success) {
        showInfo("Cluster Rename", QString("Cluster renamed to '%1' successfully.").arg(newName));
        m_view->updateStatusBar(QString("Renamed cluster to: %1").arg(newName));
    } else {
        showError("Cluster Rename", "Failed to rename cluster. Please try again.");
    }
}

void MainPresenter::handleClusterDeletion(const QString& clusterId, bool deletePhysicalFiles) {
    if (!m_projectManager) {
        showError("Cluster Deletion", "Project manager is not available.");
        return;
    }

    if (clusterId.isEmpty()) {
        showError("Cluster Deletion", "Invalid cluster selected.");
        return;
    }

    // Ask for confirmation
    QString confirmMessage = deletePhysicalFiles ?
        "Are you sure you want to delete this cluster and all its physical files? This action cannot be undone." :
        "Are you sure you want to delete this cluster? The physical files will be preserved.";

    bool confirmed = m_view->askForConfirmation("Delete Cluster", confirmMessage);
>>>>>>> 56753120
    if (!confirmed) {
        return;
    }

<<<<<<< HEAD
    if (m_projectManager->deleteCluster(clusterId)) {
        qDebug() << "MainPresenter: Cluster deleted successfully:" << clusterId;
        m_view->updateStatusBar("Cluster deleted successfully");
    } else {
        showError("Delete Cluster", "Failed to delete cluster.");
    }
}

void MainPresenter::handleLoadScan(const QString& scanId) {
    if (!m_view) {
        return;
    }

    // Delegate to view's load manager through interface
    m_view->loadScan(scanId);
    m_view->updateStatusBar(QString("Loading scan: %1").arg(scanId));
}

void MainPresenter::handleUnloadScan(const QString& scanId) {
    if (!m_view) {
        return;
    }

    // Delegate to view's load manager through interface
    m_view->unloadScan(scanId);
    m_view->updateStatusBar(QString("Unloading scan: %1").arg(scanId));
}

void MainPresenter::handleLoadCluster(const QString& clusterId) {
    if (!m_view) {
        return;
    }

    // Delegate to view's load manager through interface
    m_view->loadCluster(clusterId);
    m_view->updateStatusBar(QString("Loading cluster: %1").arg(clusterId));
}

void MainPresenter::handleUnloadCluster(const QString& clusterId) {
    if (!m_view) {
        return;
    }

    // Delegate to view's load manager through interface
    m_view->unloadCluster(clusterId);
    m_view->updateStatusBar(QString("Unloading cluster: %1").arg(clusterId));
}

void MainPresenter::handleViewPointCloud(const QString& itemId, const QString& itemType) {
    if (!m_view) {
        return;
    }

    // Delegate to view's point cloud viewing mechanism
    m_view->viewPointCloud(itemId, itemType);
    m_view->updateStatusBar(QString("Viewing %1: %2").arg(itemType, itemId));
}

void MainPresenter::handleDeleteScan(const QString& scanId, bool deletePhysicalFile) {
    if (!m_projectManager) {
        showError("Delete Scan", "Project manager is not available.");
        return;
    }

    // Get scan info to check import type and show appropriate confirmation
    auto* sqliteManager = m_projectManager->getSQLiteManager();
    if (!sqliteManager) {
        showError("Delete Scan", "Database manager is not available.");
        return;
    }

    ScanInfo scan = sqliteManager->getScanById(scanId);
    if (!scan.isValid()) {
        showError("Delete Scan", "Could not retrieve scan information.");
        return;
    }

    QString message = QString("Are you sure you want to delete scan '%1'?\nThis action cannot be undone.")
                     .arg(scan.scanName);

    // For copied/moved scans, ask about deleting physical files
    bool shouldDeletePhysicalFile = deletePhysicalFile;
    if (scan.importType == "COPIED" || scan.importType == "MOVED") {
        QString extendedMessage = message + "\n\nAlso delete the physical scan file from the project folder?";
        shouldDeletePhysicalFile = m_view->askForConfirmation("Delete Scan", extendedMessage);
        if (!shouldDeletePhysicalFile) {
            // Still ask for basic confirmation
            bool basicConfirm = m_view->askForConfirmation("Delete Scan", message);
            if (!basicConfirm) {
                return;
            }
        }
    } else {
        bool confirmed = m_view->askForConfirmation("Delete Scan", message);
        if (!confirmed) {
            return;
        }
    }

    // Delegate to view's scan deletion mechanism
    m_view->deleteScan(scanId, shouldDeletePhysicalFile);
    m_view->updateStatusBar(QString("Deleting scan: %1").arg(scan.scanName));
}

void MainPresenter::handleBatchOperation(const QString& operation, const QStringList& scanIds) {
    if (!m_view || scanIds.isEmpty()) {
        return;
    }

    // Delegate to view's batch operation mechanism
    m_view->performBatchOperation(operation, scanIds);
    m_view->updateStatusBar(QString("Performing %1 operation on %2 scans").arg(operation).arg(scanIds.size()));
=======
    bool success = m_projectManager->deleteCluster(clusterId, deletePhysicalFiles);
    if (success) {
        showInfo("Cluster Deletion", "Cluster deleted successfully.");
        m_view->updateStatusBar("Cluster deleted");
    } else {
        showError("Cluster Deletion", "Failed to delete cluster. Please try again.");
    }
}

void MainPresenter::handleScanLoad(const QString& scanId) {
    if (!m_loadManager) {
        showError("Scan Load", "Load manager is not available.");
        return;
    }

    if (scanId.isEmpty()) {
        showError("Scan Load", "Invalid scan selected.");
        return;
    }

    if (m_loadedScans.contains(scanId)) {
        showInfo("Scan Load", "Scan is already loaded.");
        return;
    }

    // Delegate to load manager
    bool success = m_loadManager->loadScan(scanId);
    if (success) {
        m_loadedScans.append(scanId);
        showInfo("Scan Load", "Scan loaded successfully.");
        m_view->updateStatusBar(QString("Loaded scan: %1").arg(scanId));
    } else {
        showError("Scan Load", "Failed to load scan. Please try again.");
    }
}

void MainPresenter::handleScanUnload(const QString& scanId) {
    if (!m_loadManager) {
        showError("Scan Unload", "Load manager is not available.");
        return;
    }

    if (scanId.isEmpty()) {
        showError("Scan Unload", "Invalid scan selected.");
        return;
    }

    if (!m_loadedScans.contains(scanId)) {
        showInfo("Scan Unload", "Scan is not currently loaded.");
        return;
    }

    // Delegate to load manager
    bool success = m_loadManager->unloadScan(scanId);
    if (success) {
        m_loadedScans.removeAll(scanId);
        showInfo("Scan Unload", "Scan unloaded successfully.");
        m_view->updateStatusBar(QString("Unloaded scan: %1").arg(scanId));
    } else {
        showError("Scan Unload", "Failed to unload scan. Please try again.");
    }
}

void MainPresenter::handleClusterLoad(const QString& clusterId) {
    if (!m_loadManager || !m_projectManager) {
        showError("Cluster Load", "Required managers are not available.");
        return;
    }

    if (clusterId.isEmpty()) {
        showError("Cluster Load", "Invalid cluster selected.");
        return;
    }

    // Get all scans in the cluster
    QStringList scanIds = m_projectManager->getScansInCluster(clusterId);
    if (scanIds.isEmpty()) {
        showInfo("Cluster Load", "No scans found in this cluster.");
        return;
    }

    int loadedCount = 0;
    for (const QString& scanId : scanIds) {
        if (!m_loadedScans.contains(scanId)) {
            if (m_loadManager->loadScan(scanId)) {
                m_loadedScans.append(scanId);
                loadedCount++;
            }
        }
    }

    if (loadedCount > 0) {
        showInfo("Cluster Load", QString("Loaded %1 scans from cluster.").arg(loadedCount));
        m_view->updateStatusBar(QString("Loaded %1 scans from cluster").arg(loadedCount));
    } else {
        showInfo("Cluster Load", "All scans in cluster are already loaded.");
    }
}

void MainPresenter::handleClusterUnload(const QString& clusterId) {
    if (!m_loadManager || !m_projectManager) {
        showError("Cluster Unload", "Required managers are not available.");
        return;
    }

    if (clusterId.isEmpty()) {
        showError("Cluster Unload", "Invalid cluster selected.");
        return;
    }

    // Get all scans in the cluster
    QStringList scanIds = m_projectManager->getScansInCluster(clusterId);
    if (scanIds.isEmpty()) {
        showInfo("Cluster Unload", "No scans found in this cluster.");
        return;
    }

    int unloadedCount = 0;
    for (const QString& scanId : scanIds) {
        if (m_loadedScans.contains(scanId)) {
            if (m_loadManager->unloadScan(scanId)) {
                m_loadedScans.removeAll(scanId);
                unloadedCount++;
            }
        }
    }

    if (unloadedCount > 0) {
        showInfo("Cluster Unload", QString("Unloaded %1 scans from cluster.").arg(unloadedCount));
        m_view->updateStatusBar(QString("Unloaded %1 scans from cluster").arg(unloadedCount));
    } else {
        showInfo("Cluster Unload", "No loaded scans found in cluster.");
    }
}

void MainPresenter::handlePointCloudView(const QString& itemId, const QString& itemType) {
    if (!m_viewer) {
        showError("Point Cloud View", "Viewer is not available.");
        return;
    }

    if (itemId.isEmpty()) {
        showError("Point Cloud View", "Invalid item selected.");
        return;
    }

    if (itemType == "scan") {
        // Focus on specific scan
        m_viewer->focusOnScan(itemId);
        m_view->updateStatusBar(QString("Viewing scan: %1").arg(itemId));
    } else if (itemType == "cluster") {
        // Focus on all scans in cluster
        m_viewer->focusOnCluster(itemId);
        m_view->updateStatusBar(QString("Viewing cluster: %1").arg(itemId));
    } else {
        showError("Point Cloud View", "Unknown item type selected.");
    }
}

void MainPresenter::handleScanDeletion(const QString& scanId, bool deletePhysicalFile) {
    if (!m_projectManager) {
        showError("Scan Deletion", "Project manager is not available.");
        return;
    }

    if (scanId.isEmpty()) {
        showError("Scan Deletion", "Invalid scan selected.");
        return;
    }

    // Ask for confirmation
    QString confirmMessage = deletePhysicalFile ?
        "Are you sure you want to delete this scan and its physical file? This action cannot be undone." :
        "Are you sure you want to delete this scan? The physical file will be preserved.";

    bool confirmed = m_view->askForConfirmation("Delete Scan", confirmMessage);
    if (!confirmed) {
        return;
    }

    // Unload scan if it's currently loaded
    if (m_loadedScans.contains(scanId)) {
        handleScanUnload(scanId);
    }

    bool success = m_projectManager->deleteScan(scanId, deletePhysicalFile);
    if (success) {
        showInfo("Scan Deletion", "Scan deleted successfully.");
        m_view->updateStatusBar("Scan deleted");
    } else {
        showError("Scan Deletion", "Failed to delete scan. Please try again.");
    }
}

void MainPresenter::handleClusterLockToggle(const QString& clusterId, bool lock) {
    if (!m_projectManager) {
        showError("Cluster Lock", "Project manager is not available.");
        return;
    }

    if (clusterId.isEmpty()) {
        showError("Cluster Lock", "Invalid cluster selected.");
        return;
    }

    bool success = m_projectManager->setClusterLockState(clusterId, lock);
    if (success) {
        if (lock) {
            m_lockedClusters.append(clusterId);
            showInfo("Cluster Lock", "Cluster locked successfully.");
            m_view->updateStatusBar("Cluster locked");
        } else {
            m_lockedClusters.removeAll(clusterId);
            showInfo("Cluster Unlock", "Cluster unlocked successfully.");
            m_view->updateStatusBar("Cluster unlocked");
        }
    } else {
        QString action = lock ? "lock" : "unlock";
        showError("Cluster Lock", QString("Failed to %1 cluster. Please try again.").arg(action));
    }
}

void MainPresenter::handleDragDropOperation(const QStringList& draggedItems, const QString& draggedType,
                                          const QString& targetItemId, const QString& targetType) {
    if (!m_projectManager) {
        showError("Drag and Drop", "Project manager is not available.");
        return;
    }

    if (draggedItems.isEmpty() || targetItemId.isEmpty()) {
        showError("Drag and Drop", "Invalid drag and drop operation.");
        return;
    }

    // Only allow dropping scans onto clusters or project root
    if (draggedType == "scan" && (targetType == "cluster" || targetType == "project_root")) {
        int movedCount = 0;
        for (const QString& scanId : draggedItems) {
            if (m_projectManager->moveScanToCluster(scanId, targetItemId)) {
                movedCount++;
            }
        }

        if (movedCount > 0) {
            showInfo("Drag and Drop", QString("Moved %1 scan(s) successfully.").arg(movedCount));
            m_view->updateStatusBar(QString("Moved %1 scan(s)").arg(movedCount));
        } else {
            showError("Drag and Drop", "Failed to move scans. Please try again.");
        }
    } else {
        showError("Drag and Drop", "This drag and drop operation is not supported.");
    }
>>>>>>> 56753120
}<|MERGE_RESOLUTION|>--- conflicted
+++ resolved
@@ -4,27 +4,26 @@
 #include "IE57Writer.h"
 #include "IPointCloudViewer.h"
 #include "projectmanager.h"
-<<<<<<< HEAD
+#include "pointcloudloadmanager.h"
 #include "scaninfo.h"
 #include "sqlitemanager.h"
-=======
-#include "pointcloudloadmanager.h"
->>>>>>> 56753120
 #include <QFileInfo>
 #include <QDir>
 #include <QDebug>
 
 MainPresenter::MainPresenter(IMainView* view,
-                           IE57Parser* e57Parser,
-                           IE57Writer* e57Writer,
-                           QObject* parent)
+                             IE57Parser* e57Parser,
+                             IE57Writer* e57Writer,
+                             ProjectManager* projectManager,
+                             PointCloudLoadManager* loadManager,
+                             QObject* parent)
     : QObject(parent)
     , m_view(view)
     , m_e57Parser(e57Parser)
     , m_e57Writer(e57Writer)
     , m_viewer(nullptr)
-    , m_projectManager(nullptr)
-<<<<<<< HEAD
+    , m_projectManager(projectManager)
+    , m_loadManager(loadManager)
     , m_isFileOpen(false)
     , m_isProjectOpen(false)
     , m_isParsingInProgress(false)
@@ -37,32 +36,6 @@
     }
 }
 
-MainPresenter::MainPresenter(IMainView* view,
-                           IE57Parser* e57Parser,
-                           IE57Writer* e57Writer,
-                           ProjectManager* projectManager,
-                           QObject* parent)
-    : QObject(parent)
-    , m_view(view)
-    , m_e57Parser(e57Parser)
-    , m_e57Writer(e57Writer)
-    , m_viewer(nullptr)
-    , m_projectManager(projectManager)
-=======
-    , m_loadManager(nullptr)
->>>>>>> 56753120
-    , m_isFileOpen(false)
-    , m_isProjectOpen(false)
-    , m_isParsingInProgress(false)
-    , m_currentMemoryUsage(0)
-    , m_currentFPS(0.0f)
-    , m_currentVisiblePoints(0)
-{
-    if (m_view) {
-        m_viewer = m_view->getViewer();
-    }
-}
-
 void MainPresenter::initialize() {
     setupConnections();
     updateUIState();
@@ -73,13 +46,10 @@
     m_projectManager = projectManager;
 }
 
-<<<<<<< HEAD
-=======
 void MainPresenter::setPointCloudLoadManager(PointCloudLoadManager* loadManager) {
     m_loadManager = loadManager;
 }
 
->>>>>>> 56753120
 void MainPresenter::setupConnections() {
     if (!m_view || !m_e57Parser) {
         return;
@@ -109,33 +79,37 @@
         connect(m_viewer, &IPointCloudViewer::statsUpdated, this, &MainPresenter::onRenderingStatsUpdated);
     }
 
-    // Sprint 3: Connect sidebar signals if available
+    // Connect sidebar signals if available
     if (m_view) {
         auto* sidebar = m_view->getSidebar();
         if (sidebar) {
             // Connect cluster operations
             connect(sidebar, &SidebarWidget::clusterCreationRequested,
-                    this, &MainPresenter::handleCreateCluster);
+                    this, &MainPresenter::handleClusterCreation);
             connect(sidebar, &SidebarWidget::clusterRenameRequested,
-                    this, &MainPresenter::handleRenameCluster);
+                    this, &MainPresenter::handleClusterRename);
             connect(sidebar, &SidebarWidget::deleteClusterRequested,
-                    this, &MainPresenter::handleDeleteCluster);
+                    this, &MainPresenter::handleClusterDeletion);
 
             // Connect scan operations
             connect(sidebar, &SidebarWidget::loadScanRequested,
-                    this, &MainPresenter::handleLoadScan);
+                    this, &MainPresenter::handleScanLoad);
             connect(sidebar, &SidebarWidget::unloadScanRequested,
-                    this, &MainPresenter::handleUnloadScan);
+                    this, &MainPresenter::handleScanUnload);
             connect(sidebar, &SidebarWidget::loadClusterRequested,
-                    this, &MainPresenter::handleLoadCluster);
+                    this, &MainPresenter::handleClusterLoad);
             connect(sidebar, &SidebarWidget::unloadClusterRequested,
-                    this, &MainPresenter::handleUnloadCluster);
+                    this, &MainPresenter::handleClusterUnload);
             connect(sidebar, &SidebarWidget::viewPointCloudRequested,
-                    this, &MainPresenter::handleViewPointCloud);
+                    this, &MainPresenter::handlePointCloudView);
             connect(sidebar, &SidebarWidget::deleteScanRequested,
-                    this, &MainPresenter::handleDeleteScan);
-            connect(sidebar, &SidebarWidget::batchOperationRequested,
-                    this, &MainPresenter::handleBatchOperation);
+                    this, &MainPresenter::handleScanDeletion);
+            
+            // Connect new Sprint 4 operations
+            connect(sidebar, &SidebarWidget::clusterLockToggleRequested,
+                    this, &MainPresenter::handleClusterLockToggle);
+            connect(sidebar, &SidebarWidget::dragDropOperationRequested,
+                    this, &MainPresenter::handleDragDropOperation);
         }
     }
 }
@@ -317,8 +291,8 @@
         
         QFileInfo fileInfo(m_currentFilePath);
         m_view->updateStatusBar(QString("Loaded %1 points from %2")
-                               .arg(points.size() / 3)
-                               .arg(fileInfo.fileName()));
+                                .arg(points.size() / 3)
+                                .arg(fileInfo.fileName()));
         
         showInfo("File Opened", message);
     } else {
@@ -439,55 +413,6 @@
     m_view->updateScanList(QStringList());
 }
 
-<<<<<<< HEAD
-// Sprint 3: Sidebar operation handler implementations
-void MainPresenter::handleCreateCluster(const QString& parentClusterId) {
-    if (!m_projectManager) {
-        showError("Create Cluster", "Project manager is not available.");
-        return;
-    }
-
-    QString clusterName = m_view->promptForClusterName("Create New Cluster");
-    if (clusterName.isEmpty()) {
-        return;
-    }
-
-    QString clusterId = m_projectManager->createCluster(clusterName, parentClusterId);
-    if (!clusterId.isEmpty()) {
-        qDebug() << "MainPresenter: Cluster created successfully:" << clusterName;
-        m_view->updateStatusBar(QString("Created cluster: %1").arg(clusterName));
-    } else {
-        showError("Create Cluster", "Failed to create cluster.");
-    }
-}
-
-void MainPresenter::handleRenameCluster(const QString& clusterId, const QString& newName) {
-    if (!m_projectManager) {
-        showError("Rename Cluster", "Project manager is not available.");
-        return;
-    }
-
-    if (m_projectManager->renameCluster(clusterId, newName)) {
-        qDebug() << "MainPresenter: Cluster renamed successfully to:" << newName;
-        m_view->updateStatusBar(QString("Renamed cluster to: %1").arg(newName));
-    } else {
-        showError("Rename Cluster", "Failed to rename cluster.");
-    }
-}
-
-void MainPresenter::handleDeleteCluster(const QString& clusterId, bool deletePhysicalFiles) {
-    if (!m_projectManager) {
-        showError("Delete Cluster", "Project manager is not available.");
-        return;
-    }
-
-    // Show confirmation dialog
-    QString message = QString("Are you sure you want to delete this cluster?\n\n"
-                             "All scans in this cluster will be moved to the project root.\n"
-                             "All sub-clusters will also be deleted.");
-
-    bool confirmed = m_view->askForConfirmation("Delete Cluster", message);
-=======
 // Sprint 4: Sidebar-related method implementations
 void MainPresenter::handleClusterCreation(const QString& clusterName, const QString& parentClusterId) {
     if (!m_projectManager) {
@@ -551,125 +476,10 @@
         "Are you sure you want to delete this cluster? The physical files will be preserved.";
 
     bool confirmed = m_view->askForConfirmation("Delete Cluster", confirmMessage);
->>>>>>> 56753120
     if (!confirmed) {
         return;
     }
 
-<<<<<<< HEAD
-    if (m_projectManager->deleteCluster(clusterId)) {
-        qDebug() << "MainPresenter: Cluster deleted successfully:" << clusterId;
-        m_view->updateStatusBar("Cluster deleted successfully");
-    } else {
-        showError("Delete Cluster", "Failed to delete cluster.");
-    }
-}
-
-void MainPresenter::handleLoadScan(const QString& scanId) {
-    if (!m_view) {
-        return;
-    }
-
-    // Delegate to view's load manager through interface
-    m_view->loadScan(scanId);
-    m_view->updateStatusBar(QString("Loading scan: %1").arg(scanId));
-}
-
-void MainPresenter::handleUnloadScan(const QString& scanId) {
-    if (!m_view) {
-        return;
-    }
-
-    // Delegate to view's load manager through interface
-    m_view->unloadScan(scanId);
-    m_view->updateStatusBar(QString("Unloading scan: %1").arg(scanId));
-}
-
-void MainPresenter::handleLoadCluster(const QString& clusterId) {
-    if (!m_view) {
-        return;
-    }
-
-    // Delegate to view's load manager through interface
-    m_view->loadCluster(clusterId);
-    m_view->updateStatusBar(QString("Loading cluster: %1").arg(clusterId));
-}
-
-void MainPresenter::handleUnloadCluster(const QString& clusterId) {
-    if (!m_view) {
-        return;
-    }
-
-    // Delegate to view's load manager through interface
-    m_view->unloadCluster(clusterId);
-    m_view->updateStatusBar(QString("Unloading cluster: %1").arg(clusterId));
-}
-
-void MainPresenter::handleViewPointCloud(const QString& itemId, const QString& itemType) {
-    if (!m_view) {
-        return;
-    }
-
-    // Delegate to view's point cloud viewing mechanism
-    m_view->viewPointCloud(itemId, itemType);
-    m_view->updateStatusBar(QString("Viewing %1: %2").arg(itemType, itemId));
-}
-
-void MainPresenter::handleDeleteScan(const QString& scanId, bool deletePhysicalFile) {
-    if (!m_projectManager) {
-        showError("Delete Scan", "Project manager is not available.");
-        return;
-    }
-
-    // Get scan info to check import type and show appropriate confirmation
-    auto* sqliteManager = m_projectManager->getSQLiteManager();
-    if (!sqliteManager) {
-        showError("Delete Scan", "Database manager is not available.");
-        return;
-    }
-
-    ScanInfo scan = sqliteManager->getScanById(scanId);
-    if (!scan.isValid()) {
-        showError("Delete Scan", "Could not retrieve scan information.");
-        return;
-    }
-
-    QString message = QString("Are you sure you want to delete scan '%1'?\nThis action cannot be undone.")
-                     .arg(scan.scanName);
-
-    // For copied/moved scans, ask about deleting physical files
-    bool shouldDeletePhysicalFile = deletePhysicalFile;
-    if (scan.importType == "COPIED" || scan.importType == "MOVED") {
-        QString extendedMessage = message + "\n\nAlso delete the physical scan file from the project folder?";
-        shouldDeletePhysicalFile = m_view->askForConfirmation("Delete Scan", extendedMessage);
-        if (!shouldDeletePhysicalFile) {
-            // Still ask for basic confirmation
-            bool basicConfirm = m_view->askForConfirmation("Delete Scan", message);
-            if (!basicConfirm) {
-                return;
-            }
-        }
-    } else {
-        bool confirmed = m_view->askForConfirmation("Delete Scan", message);
-        if (!confirmed) {
-            return;
-        }
-    }
-
-    // Delegate to view's scan deletion mechanism
-    m_view->deleteScan(scanId, shouldDeletePhysicalFile);
-    m_view->updateStatusBar(QString("Deleting scan: %1").arg(scan.scanName));
-}
-
-void MainPresenter::handleBatchOperation(const QString& operation, const QStringList& scanIds) {
-    if (!m_view || scanIds.isEmpty()) {
-        return;
-    }
-
-    // Delegate to view's batch operation mechanism
-    m_view->performBatchOperation(operation, scanIds);
-    m_view->updateStatusBar(QString("Performing %1 operation on %2 scans").arg(operation).arg(scanIds.size()));
-=======
     bool success = m_projectManager->deleteCluster(clusterId, deletePhysicalFiles);
     if (success) {
         showInfo("Cluster Deletion", "Cluster deleted successfully.");
@@ -893,7 +703,7 @@
 }
 
 void MainPresenter::handleDragDropOperation(const QStringList& draggedItems, const QString& draggedType,
-                                          const QString& targetItemId, const QString& targetType) {
+                                              const QString& targetItemId, const QString& targetType) {
     if (!m_projectManager) {
         showError("Drag and Drop", "Project manager is not available.");
         return;
@@ -922,5 +732,4 @@
     } else {
         showError("Drag and Drop", "This drag and drop operation is not supported.");
     }
->>>>>>> 56753120
 }