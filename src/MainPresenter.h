#ifndef MAINPRESENTER_H
#define MAINPRESENTER_H

#include <QObject>
#include <QString>
#include <QStringList>
#include <memory>

// Forward declarations
class IMainView;
class IE57Parser;
class IE57Writer;
class IPointCloudViewer;
class ProjectManager;
<<<<<<< HEAD
=======
class PointCloudLoadManager;
>>>>>>> 56753120

/**
 * @brief MainPresenter - Presentation layer for the main application window
 * 
 * This class implements the MVP (Model-View-Presenter) pattern by acting as the
 * intermediary between the view (IMainView) and the model (services like IE57Parser).
 * It contains all the application logic and coordinates between different components
 * without being coupled to specific UI or service implementations.
 * 
 * Sprint 4 Decoupling Requirements:
 * - Separates presentation logic from UI implementation
 * - Coordinates between view and model components through interfaces
 * - Enables unit testing of application logic without UI dependencies
 * - Promotes loose coupling and high cohesion
 */
class MainPresenter : public QObject {
    Q_OBJECT

public:
    /**
     * @brief Constructor with dependency injection
     * @param view Pointer to the main view interface
     * @param e57Parser Pointer to the E57 parser interface
     * @param e57Writer Pointer to the E57 writer interface
     * @param parent Parent QObject
     */
    explicit MainPresenter(IMainView* view,
                          IE57Parser* e57Parser,
                          IE57Writer* e57Writer = nullptr,
                          QObject* parent = nullptr);

    /**
     * @brief Constructor with ProjectManager dependency (Sprint 3)
     * @param view Pointer to the main view interface
     * @param e57Parser Pointer to the E57 parser interface
     * @param e57Writer Pointer to the E57 writer interface
     * @param projectManager Pointer to the project manager
     * @param parent Parent QObject
     */
    explicit MainPresenter(IMainView* view,
                          IE57Parser* e57Parser,
                          IE57Writer* e57Writer,
                          ProjectManager* projectManager,
                          QObject* parent = nullptr);

    virtual ~MainPresenter() = default;

    /**
     * @brief Initialize the presenter and set up connections
     */
    void initialize();

    /**
<<<<<<< HEAD
     * @brief Set the project manager (Sprint 3)
     * @param projectManager Pointer to the project manager
     */
    void setProjectManager(ProjectManager* projectManager);

=======
     * @brief Set the project manager (Sprint 4)
     * @param projectManager Pointer to project manager
     */
    void setProjectManager(ProjectManager* projectManager);

    /**
     * @brief Set the point cloud load manager (Sprint 4)
     * @param loadManager Pointer to load manager
     */
    void setPointCloudLoadManager(PointCloudLoadManager* loadManager);

>>>>>>> 56753120
public slots:
    /**
     * @brief Handle new project creation request
     */
    void handleNewProject();

    /**
     * @brief Handle project opening request
     */
    void handleOpenProject();

    /**
     * @brief Handle project closing request
     */
    void handleCloseProject();

    /**
     * @brief Handle scan import request
     */
    void handleImportScans();

    /**
     * @brief Handle file opening request
     * @param filePath Path of the file to open
     */
    void handleOpenFile(const QString& filePath);

    /**
     * @brief Handle file saving request
     * @param filePath Path where to save the file
     */
    void handleSaveFile(const QString& filePath);

    /**
     * @brief Handle scan activation
     * @param scanId ID of the scan to activate
     */
    void handleScanActivation(const QString& scanId);

    /**
     * @brief Handle viewer settings changes
     */
    void handleViewerSettingsChanged();

    /**
     * @brief Handle application exit request
     */
    void handleExit();

<<<<<<< HEAD
    // Sprint 3: Sidebar operation handlers
    /**
     * @brief Handle cluster creation request
     * @param parentClusterId ID of parent cluster (empty for root level)
     */
    void handleCreateCluster(const QString& parentClusterId = QString());

    /**
     * @brief Handle cluster renaming request
     * @param clusterId ID of cluster to rename
     * @param newName New name for the cluster
     */
    void handleRenameCluster(const QString& clusterId, const QString& newName);

    /**
     * @brief Handle cluster deletion request
     * @param clusterId ID of cluster to delete
     * @param deletePhysicalFiles Whether to delete physical files
     */
    void handleDeleteCluster(const QString& clusterId, bool deletePhysicalFiles = false);

    /**
     * @brief Handle scan loading request
     * @param scanId ID of scan to load
     */
    void handleLoadScan(const QString& scanId);

    /**
     * @brief Handle scan unloading request
     * @param scanId ID of scan to unload
     */
    void handleUnloadScan(const QString& scanId);

    /**
     * @brief Handle cluster loading request
     * @param clusterId ID of cluster to load
     */
    void handleLoadCluster(const QString& clusterId);

    /**
     * @brief Handle cluster unloading request
     * @param clusterId ID of cluster to unload
     */
    void handleUnloadCluster(const QString& clusterId);

    /**
     * @brief Handle point cloud view request
     * @param itemId ID of item to view
     * @param itemType Type of item (scan/cluster)
     */
    void handleViewPointCloud(const QString& itemId, const QString& itemType);

    /**
     * @brief Handle scan deletion request
     * @param scanId ID of scan to delete
     * @param deletePhysicalFile Whether to delete physical file
     */
    void handleDeleteScan(const QString& scanId, bool deletePhysicalFile);

    /**
     * @brief Handle batch operation request
     * @param operation Operation type (load/unload)
     * @param scanIds List of scan IDs
     */
    void handleBatchOperation(const QString& operation, const QStringList& scanIds);
=======
    // Sprint 4: Sidebar-related handlers
    /**
     * @brief Handle cluster creation request from sidebar
     * @param clusterName Name of the new cluster
     * @param parentClusterId ID of parent cluster (empty for root level)
     */
    void handleClusterCreation(const QString& clusterName, const QString& parentClusterId = QString());

    /**
     * @brief Handle cluster renaming request from sidebar
     * @param clusterId ID of cluster to rename
     * @param newName New name for the cluster
     */
    void handleClusterRename(const QString& clusterId, const QString& newName);

    /**
     * @brief Handle cluster deletion request from sidebar
     * @param clusterId ID of cluster to delete
     * @param deletePhysicalFiles Whether to delete physical files
     */
    void handleClusterDeletion(const QString& clusterId, bool deletePhysicalFiles = false);

    /**
     * @brief Handle scan loading request from sidebar
     * @param scanId ID of scan to load
     */
    void handleScanLoad(const QString& scanId);

    /**
     * @brief Handle scan unloading request from sidebar
     * @param scanId ID of scan to unload
     */
    void handleScanUnload(const QString& scanId);

    /**
     * @brief Handle cluster loading request from sidebar
     * @param clusterId ID of cluster to load (all scans)
     */
    void handleClusterLoad(const QString& clusterId);

    /**
     * @brief Handle cluster unloading request from sidebar
     * @param clusterId ID of cluster to unload (all scans)
     */
    void handleClusterUnload(const QString& clusterId);

    /**
     * @brief Handle point cloud viewing request from sidebar
     * @param itemId ID of item to view
     * @param itemType Type of item ("scan" or "cluster")
     */
    void handlePointCloudView(const QString& itemId, const QString& itemType);

    /**
     * @brief Handle scan deletion request from sidebar
     * @param scanId ID of scan to delete
     * @param deletePhysicalFile Whether to delete physical file
     */
    void handleScanDeletion(const QString& scanId, bool deletePhysicalFile = false);

    /**
     * @brief Handle cluster lock/unlock request from sidebar
     * @param clusterId ID of cluster to lock/unlock
     * @param lock true to lock, false to unlock
     */
    void handleClusterLockToggle(const QString& clusterId, bool lock);

    /**
     * @brief Handle drag and drop operation from sidebar
     * @param draggedItems List of dragged item IDs
     * @param draggedType Type of dragged items ("scan" or "cluster")
     * @param targetItemId ID of target item
     * @param targetType Type of target item
     */
    void handleDragDropOperation(const QStringList& draggedItems, const QString& draggedType,
                               const QString& targetItemId, const QString& targetType);
>>>>>>> 56753120

private slots:
    /**
     * @brief Handle E57 parsing progress updates
     * @param percentage Progress percentage (0-100)
     * @param stage Current parsing stage
     */
    void onParsingProgress(int percentage, const QString& stage);

    /**
     * @brief Handle E57 parsing completion
     * @param success true if parsing succeeded, false otherwise
     * @param message Success or error message
     * @param points Extracted point data
     */
    void onParsingFinished(bool success, const QString& message, const std::vector<float>& points);

    /**
     * @brief Handle scan metadata availability
     * @param scanCount Number of scans found
     * @param scanNames List of scan names
     */
    void onScanMetadataAvailable(int scanCount, const QStringList& scanNames);

    /**
     * @brief Handle intensity data extraction
     * @param intensityValues Extracted intensity values
     */
    void onIntensityDataExtracted(const std::vector<float>& intensityValues);

    /**
     * @brief Handle color data extraction
     * @param colorValues Extracted color values (RGB interleaved)
     */
    void onColorDataExtracted(const std::vector<uint8_t>& colorValues);

    /**
     * @brief Handle point cloud viewer state changes
     * @param newState New viewer state
     * @param message Optional message
     */
    void onViewerStateChanged(int newState, const QString& message);

    /**
     * @brief Handle rendering statistics updates
     * @param fps Frames per second
     * @param visiblePoints Number of visible points
     */
    void onRenderingStatsUpdated(float fps, int visiblePoints);

    /**
     * @brief Handle memory usage updates
     * @param totalBytes Total memory usage in bytes
     */
    void onMemoryUsageChanged(size_t totalBytes);

private:
    /**
     * @brief Set up signal-slot connections between components
     */
    void setupConnections();

    /**
     * @brief Update UI state based on current application state
     */
    void updateUIState();

    /**
     * @brief Validate file path for opening
     * @param filePath Path to validate
     * @return true if valid, false otherwise
     */
    bool validateFilePath(const QString& filePath);

    /**
     * @brief Show error message to user
     * @param title Error title
     * @param message Error message
     */
    void showError(const QString& title, const QString& message);

    /**
     * @brief Show information message to user
     * @param title Info title
     * @param message Info message
     */
    void showInfo(const QString& title, const QString& message);

    /**
     * @brief Update window title based on current state
     */
    void updateWindowTitle();

    /**
     * @brief Clear current point cloud data
     */
    void clearPointCloudData();

private:
    // Interface pointers (not owned by this class)
    IMainView* m_view;
    IE57Parser* m_e57Parser;
    IE57Writer* m_e57Writer;
    IPointCloudViewer* m_viewer;

<<<<<<< HEAD
    // Sprint 3: Add ProjectManager dependency
    class ProjectManager* m_projectManager;
=======
    // Sprint 4: Manager pointers (not owned by this class)
    ProjectManager* m_projectManager;
    PointCloudLoadManager* m_loadManager;
>>>>>>> 56753120

    // Application state
    QString m_currentProjectPath;
    QString m_currentFilePath;
    QStringList m_currentScanNames;
    bool m_isFileOpen;
    bool m_isProjectOpen;
    bool m_isParsingInProgress;

    // Statistics
    size_t m_currentMemoryUsage;
    float m_currentFPS;
    int m_currentVisiblePoints;

    // Sprint 4: Sidebar state management
    QStringList m_loadedScans;
    QStringList m_lockedClusters;
};

#endif // MAINPRESENTER_H<|MERGE_RESOLUTION|>--- conflicted
+++ resolved
@@ -12,405 +12,311 @@
 class IE57Writer;
 class IPointCloudViewer;
 class ProjectManager;
-<<<<<<< HEAD
-=======
 class PointCloudLoadManager;
->>>>>>> 56753120
 
 /**
- * @brief MainPresenter - Presentation layer for the main application window
- * 
- * This class implements the MVP (Model-View-Presenter) pattern by acting as the
- * intermediary between the view (IMainView) and the model (services like IE57Parser).
- * It contains all the application logic and coordinates between different components
- * without being coupled to specific UI or service implementations.
- * 
- * Sprint 4 Decoupling Requirements:
- * - Separates presentation logic from UI implementation
- * - Coordinates between view and model components through interfaces
- * - Enables unit testing of application logic without UI dependencies
- * - Promotes loose coupling and high cohesion
- */
+ * @brief MainPresenter - Presentation layer for the main application window
+ * 
+ * This class implements the MVP (Model-View-Presenter) pattern by acting as the
+ * intermediary between the view (IMainView) and the model (services like IE57Parser).
+ * It contains all the application logic and coordinates between different components
+ * without being coupled to specific UI or service implementations.
+ * 
+ * Sprint 4 Decoupling Requirements:
+ * - Separates presentation logic from UI implementation
+ * - Coordinates between view and model components through interfaces
+ * - Enables unit testing of application logic without UI dependencies
+ * - Promotes loose coupling and high cohesion
+ */
 class MainPresenter : public QObject {
-    Q_OBJECT
+    Q_OBJECT
 
 public:
-    /**
-     * @brief Constructor with dependency injection
-     * @param view Pointer to the main view interface
-     * @param e57Parser Pointer to the E57 parser interface
-     * @param e57Writer Pointer to the E57 writer interface
-     * @param parent Parent QObject
-     */
-    explicit MainPresenter(IMainView* view,
-                          IE57Parser* e57Parser,
-                          IE57Writer* e57Writer = nullptr,
-                          QObject* parent = nullptr);
-
-    /**
-     * @brief Constructor with ProjectManager dependency (Sprint 3)
-     * @param view Pointer to the main view interface
-     * @param e57Parser Pointer to the E57 parser interface
-     * @param e57Writer Pointer to the E57 writer interface
-     * @param projectManager Pointer to the project manager
-     * @param parent Parent QObject
-     */
-    explicit MainPresenter(IMainView* view,
-                          IE57Parser* e57Parser,
-                          IE57Writer* e57Writer,
-                          ProjectManager* projectManager,
-                          QObject* parent = nullptr);
-
-    virtual ~MainPresenter() = default;
-
-    /**
-     * @brief Initialize the presenter and set up connections
-     */
-    void initialize();
-
-    /**
-<<<<<<< HEAD
-     * @brief Set the project manager (Sprint 3)
-     * @param projectManager Pointer to the project manager
-     */
-    void setProjectManager(ProjectManager* projectManager);
-
-=======
-     * @brief Set the project manager (Sprint 4)
-     * @param projectManager Pointer to project manager
-     */
-    void setProjectManager(ProjectManager* projectManager);
-
-    /**
-     * @brief Set the point cloud load manager (Sprint 4)
-     * @param loadManager Pointer to load manager
-     */
-    void setPointCloudLoadManager(PointCloudLoadManager* loadManager);
-
->>>>>>> 56753120
+    /**
+     * @brief Constructor with dependency injection.
+     * @param view Pointer to the main view interface.
+     * @param e57Parser Pointer to the E57 parser interface.
+     * @param e57Writer Pointer to the E57 writer interface.
+     * @param projectManager Pointer to the project manager.
+     * @param loadManager Pointer to the point cloud load manager.
+     * @param parent Parent QObject.
+     */
+    explicit MainPresenter(IMainView* view,
+                          IE57Parser* e57Parser,
+                          IE57Writer* e57Writer = nullptr,
+                          ProjectManager* projectManager = nullptr,
+                          PointCloudLoadManager* loadManager = nullptr,
+                          QObject* parent = nullptr);
+
+    virtual ~MainPresenter() = default;
+
+    /**
+     * @brief Initialize the presenter and set up connections.
+     */
+    void initialize();
+
+    /**
+     * @brief Set the project manager.
+     * @param projectManager Pointer to project manager.
+     */
+    void setProjectManager(ProjectManager* projectManager);
+
+    /**
+     * @brief Set the point cloud load manager.
+     * @param loadManager Pointer to load manager.
+     */
+    void setPointCloudLoadManager(PointCloudLoadManager* loadManager);
+
 public slots:
-    /**
-     * @brief Handle new project creation request
-     */
-    void handleNewProject();
-
-    /**
-     * @brief Handle project opening request
-     */
-    void handleOpenProject();
-
-    /**
-     * @brief Handle project closing request
-     */
-    void handleCloseProject();
-
-    /**
-     * @brief Handle scan import request
-     */
-    void handleImportScans();
-
-    /**
-     * @brief Handle file opening request
-     * @param filePath Path of the file to open
-     */
-    void handleOpenFile(const QString& filePath);
-
-    /**
-     * @brief Handle file saving request
-     * @param filePath Path where to save the file
-     */
-    void handleSaveFile(const QString& filePath);
-
-    /**
-     * @brief Handle scan activation
-     * @param scanId ID of the scan to activate
-     */
-    void handleScanActivation(const QString& scanId);
-
-    /**
-     * @brief Handle viewer settings changes
-     */
-    void handleViewerSettingsChanged();
-
-    /**
-     * @brief Handle application exit request
-     */
-    void handleExit();
-
-<<<<<<< HEAD
-    // Sprint 3: Sidebar operation handlers
-    /**
-     * @brief Handle cluster creation request
-     * @param parentClusterId ID of parent cluster (empty for root level)
-     */
-    void handleCreateCluster(const QString& parentClusterId = QString());
-
-    /**
-     * @brief Handle cluster renaming request
-     * @param clusterId ID of cluster to rename
-     * @param newName New name for the cluster
-     */
-    void handleRenameCluster(const QString& clusterId, const QString& newName);
-
-    /**
-     * @brief Handle cluster deletion request
-     * @param clusterId ID of cluster to delete
-     * @param deletePhysicalFiles Whether to delete physical files
-     */
-    void handleDeleteCluster(const QString& clusterId, bool deletePhysicalFiles = false);
-
-    /**
-     * @brief Handle scan loading request
-     * @param scanId ID of scan to load
-     */
-    void handleLoadScan(const QString& scanId);
-
-    /**
-     * @brief Handle scan unloading request
-     * @param scanId ID of scan to unload
-     */
-    void handleUnloadScan(const QString& scanId);
-
-    /**
-     * @brief Handle cluster loading request
-     * @param clusterId ID of cluster to load
-     */
-    void handleLoadCluster(const QString& clusterId);
-
-    /**
-     * @brief Handle cluster unloading request
-     * @param clusterId ID of cluster to unload
-     */
-    void handleUnloadCluster(const QString& clusterId);
-
-    /**
-     * @brief Handle point cloud view request
-     * @param itemId ID of item to view
-     * @param itemType Type of item (scan/cluster)
-     */
-    void handleViewPointCloud(const QString& itemId, const QString& itemType);
-
-    /**
-     * @brief Handle scan deletion request
-     * @param scanId ID of scan to delete
-     * @param deletePhysicalFile Whether to delete physical file
-     */
-    void handleDeleteScan(const QString& scanId, bool deletePhysicalFile);
-
-    /**
-     * @brief Handle batch operation request
-     * @param operation Operation type (load/unload)
-     * @param scanIds List of scan IDs
-     */
-    void handleBatchOperation(const QString& operation, const QStringList& scanIds);
-=======
-    // Sprint 4: Sidebar-related handlers
-    /**
-     * @brief Handle cluster creation request from sidebar
-     * @param clusterName Name of the new cluster
-     * @param parentClusterId ID of parent cluster (empty for root level)
-     */
-    void handleClusterCreation(const QString& clusterName, const QString& parentClusterId = QString());
-
-    /**
-     * @brief Handle cluster renaming request from sidebar
-     * @param clusterId ID of cluster to rename
-     * @param newName New name for the cluster
-     */
-    void handleClusterRename(const QString& clusterId, const QString& newName);
-
-    /**
-     * @brief Handle cluster deletion request from sidebar
-     * @param clusterId ID of cluster to delete
-     * @param deletePhysicalFiles Whether to delete physical files
-     */
-    void handleClusterDeletion(const QString& clusterId, bool deletePhysicalFiles = false);
-
-    /**
-     * @brief Handle scan loading request from sidebar
-     * @param scanId ID of scan to load
-     */
-    void handleScanLoad(const QString& scanId);
-
-    /**
-     * @brief Handle scan unloading request from sidebar
-     * @param scanId ID of scan to unload
-     */
-    void handleScanUnload(const QString& scanId);
-
-    /**
-     * @brief Handle cluster loading request from sidebar
-     * @param clusterId ID of cluster to load (all scans)
-     */
-    void handleClusterLoad(const QString& clusterId);
-
-    /**
-     * @brief Handle cluster unloading request from sidebar
-     * @param clusterId ID of cluster to unload (all scans)
-     */
-    void handleClusterUnload(const QString& clusterId);
-
-    /**
-     * @brief Handle point cloud viewing request from sidebar
-     * @param itemId ID of item to view
-     * @param itemType Type of item ("scan" or "cluster")
-     */
-    void handlePointCloudView(const QString& itemId, const QString& itemType);
-
-    /**
-     * @brief Handle scan deletion request from sidebar
-     * @param scanId ID of scan to delete
-     * @param deletePhysicalFile Whether to delete physical file
-     */
-    void handleScanDeletion(const QString& scanId, bool deletePhysicalFile = false);
-
-    /**
-     * @brief Handle cluster lock/unlock request from sidebar
-     * @param clusterId ID of cluster to lock/unlock
-     * @param lock true to lock, false to unlock
-     */
-    void handleClusterLockToggle(const QString& clusterId, bool lock);
-
-    /**
-     * @brief Handle drag and drop operation from sidebar
-     * @param draggedItems List of dragged item IDs
-     * @param draggedType Type of dragged items ("scan" or "cluster")
-     * @param targetItemId ID of target item
-     * @param targetType Type of target item
-     */
-    void handleDragDropOperation(const QStringList& draggedItems, const QString& draggedType,
-                               const QString& targetItemId, const QString& targetType);
->>>>>>> 56753120
+    /**
+     * @brief Handle new project creation request.
+     */
+    void handleNewProject();
+
+    /**
+     * @brief Handle project opening request.
+     */
+    void handleOpenProject();
+
+    /**
+     * @brief Handle project closing request.
+     */
+    void handleCloseProject();
+
+    /**
+     * @brief Handle scan import request.
+     */
+    void handleImportScans();
+
+    /**
+     * @brief Handle file opening request.
+     * @param filePath Path of the file to open.
+     */
+    void handleOpenFile(const QString& filePath);
+
+    /**
+     * @brief Handle file saving request.
+     * @param filePath Path where to save the file.
+     */
+    void handleSaveFile(const QString& filePath);
+
+    /**
+     * @brief Handle scan activation.
+     * @param scanId ID of the scan to activate.
+     */
+    void handleScanActivation(const QString& scanId);
+
+    /**
+     * @brief Handle viewer settings changes.
+     */
+    void handleViewerSettingsChanged();
+
+    /**
+     * @brief Handle application exit request.
+     */
+    void handleExit();
+
+    // Sidebar-related handlers
+    /**
+     * @brief Handle cluster creation request from sidebar.
+     * @param clusterName Name of the new cluster.
+     * @param parentClusterId ID of parent cluster (empty for root level).
+     */
+    void handleClusterCreation(const QString& clusterName, const QString& parentClusterId = QString());
+
+    /**
+     * @brief Handle cluster renaming request from sidebar.
+     * @param clusterId ID of cluster to rename.
+     * @param newName New name for the cluster.
+     */
+    void handleClusterRename(const QString& clusterId, const QString& newName);
+
+    /**
+     * @brief Handle cluster deletion request from sidebar.
+     * @param clusterId ID of cluster to delete.
+     * @param deletePhysicalFiles Whether to delete physical files.
+     */
+    void handleClusterDeletion(const QString& clusterId, bool deletePhysicalFiles = false);
+
+    /**
+     * @brief Handle scan loading request from sidebar.
+     * @param scanId ID of scan to load.
+     */
+    void handleScanLoad(const QString& scanId);
+
+    /**
+     * @brief Handle scan unloading request from sidebar.
+     * @param scanId ID of scan to unload.
+     */
+    void handleScanUnload(const QString& scanId);
+
+    /**
+     * @brief Handle cluster loading request from sidebar.
+     * @param clusterId ID of cluster to load (all scans).
+     */
+    void handleClusterLoad(const QString& clusterId);
+
+    /**
+     * @brief Handle cluster unloading request from sidebar.
+     * @param clusterId ID of cluster to unload (all scans).
+     */
+    void handleClusterUnload(const QString& clusterId);
+
+    /**
+     * @brief Handle point cloud viewing request from sidebar.
+     * @param itemId ID of item to view.
+     * @param itemType Type of item ("scan" or "cluster").
+     */
+    void handlePointCloudView(const QString& itemId, const QString& itemType);
+
+    /**
+     * @brief Handle scan deletion request from sidebar.
+     * @param scanId ID of scan to delete.
+     * @param deletePhysicalFile Whether to delete physical file.
+     */
+    void handleScanDeletion(const QString& scanId, bool deletePhysicalFile = false);
+
+    /**
+     * @brief Handle cluster lock/unlock request from sidebar.
+     * @param clusterId ID of cluster to lock/unlock.
+     * @param lock true to lock, false to unlock.
+     */
+    void handleClusterLockToggle(const QString& clusterId, bool lock);
+
+    /**
+     * @brief Handle drag and drop operation from sidebar.
+     * @param draggedItems List of dragged item IDs.
+     * @param draggedType Type of dragged items ("scan" or "cluster").
+     * @param targetItemId ID of target item.
+     * @param targetType Type of target item.
+     */
+    void handleDragDropOperation(const QStringList& draggedItems, const QString& draggedType,
+                               const QString& targetItemId, const QString& targetType);
 
 private slots:
-    /**
-     * @brief Handle E57 parsing progress updates
-     * @param percentage Progress percentage (0-100)
-     * @param stage Current parsing stage
-     */
-    void onParsingProgress(int percentage, const QString& stage);
-
-    /**
-     * @brief Handle E57 parsing completion
-     * @param success true if parsing succeeded, false otherwise
-     * @param message Success or error message
-     * @param points Extracted point data
-     */
-    void onParsingFinished(bool success, const QString& message, const std::vector<float>& points);
-
-    /**
-     * @brief Handle scan metadata availability
-     * @param scanCount Number of scans found
-     * @param scanNames List of scan names
-     */
-    void onScanMetadataAvailable(int scanCount, const QStringList& scanNames);
-
-    /**
-     * @brief Handle intensity data extraction
-     * @param intensityValues Extracted intensity values
-     */
-    void onIntensityDataExtracted(const std::vector<float>& intensityValues);
-
-    /**
-     * @brief Handle color data extraction
-     * @param colorValues Extracted color values (RGB interleaved)
-     */
-    void onColorDataExtracted(const std::vector<uint8_t>& colorValues);
-
-    /**
-     * @brief Handle point cloud viewer state changes
-     * @param newState New viewer state
-     * @param message Optional message
-     */
-    void onViewerStateChanged(int newState, const QString& message);
-
-    /**
-     * @brief Handle rendering statistics updates
-     * @param fps Frames per second
-     * @param visiblePoints Number of visible points
-     */
-    void onRenderingStatsUpdated(float fps, int visiblePoints);
-
-    /**
-     * @brief Handle memory usage updates
-     * @param totalBytes Total memory usage in bytes
-     */
-    void onMemoryUsageChanged(size_t totalBytes);
+    /**
+     * @brief Handle E57 parsing progress updates.
+     * @param percentage Progress percentage (0-100).
+     * @param stage Current parsing stage.
+     */
+    void onParsingProgress(int percentage, const QString& stage);
+
+    /**
+     * @brief Handle E57 parsing completion.
+     * @param success true if parsing succeeded, false otherwise.
+     * @param message Success or error message.
+     * @param points Extracted point data.
+     */
+    void onParsingFinished(bool success, const QString& message, const std::vector<float>& points);
+
+    /**
+     * @brief Handle scan metadata availability.
+     * @param scanCount Number of scans found.
+     * @param scanNames List of scan names.
+     */
+    void onScanMetadataAvailable(int scanCount, const QStringList& scanNames);
+
+    /**
+     * @brief Handle intensity data extraction.
+     * @param intensityValues Extracted intensity values.
+     */
+    void onIntensityDataExtracted(const std::vector<float>& intensityValues);
+
+    /**
+     * @brief Handle color data extraction.
+     * @param colorValues Extracted color values (RGB interleaved).
+     */
+    void onColorDataExtracted(const std::vector<uint8_t>& colorValues);
+
+    /**
+     * @brief Handle point cloud viewer state changes.
+     * @param newState New viewer state.
+     * @param message Optional message.
+     */
+    void onViewerStateChanged(int newState, const QString& message);
+
+    /**
+     * @brief Handle rendering statistics updates.
+     * @param fps Frames per second.
+     * @param visiblePoints Number of visible points.
+     */
+    void onRenderingStatsUpdated(float fps, int visiblePoints);
+
+    /**
+     * @brief Handle memory usage updates.
+     * @param totalBytes Total memory usage in bytes.
+     */
+    void onMemoryUsageChanged(size_t totalBytes);
 
 private:
-    /**
-     * @brief Set up signal-slot connections between components
-     */
-    void setupConnections();
-
-    /**
-     * @brief Update UI state based on current application state
-     */
-    void updateUIState();
-
-    /**
-     * @brief Validate file path for opening
-     * @param filePath Path to validate
-     * @return true if valid, false otherwise
-     */
-    bool validateFilePath(const QString& filePath);
-
-    /**
-     * @brief Show error message to user
-     * @param title Error title
-     * @param message Error message
-     */
-    void showError(const QString& title, const QString& message);
-
-    /**
-     * @brief Show information message to user
-     * @param title Info title
-     * @param message Info message
-     */
-    void showInfo(const QString& title, const QString& message);
-
-    /**
-     * @brief Update window title based on current state
-     */
-    void updateWindowTitle();
-
-    /**
-     * @brief Clear current point cloud data
-     */
-    void clearPointCloudData();
+    /**
+     * @brief Set up signal-slot connections between components.
+     */
+    void setupConnections();
+
+    /**
+     * @brief Update UI state based on current application state.
+     */
+    void updateUIState();
+
+    /**
+     * @brief Validate file path for opening.
+     * @param filePath Path to validate.
+     * @return true if valid, false otherwise.
+     */
+    bool validateFilePath(const QString& filePath);
+
+    /**
+     * @brief Show error message to user.
+     * @param title Error title.
+     * @param message Error message.
+     */
+    void showError(const QString& title, const QString& message);
+
+    /**
+     * @brief Show information message to user.
+     * @param title Info title.
+     * @param message Info message.
+     */
+    void showInfo(const QString& title, const QString& message);
+
+    /**
+     * @brief Update window title based on current state.
+     */
+    void updateWindowTitle();
+
+    /**
+     * @brief Clear current point cloud data.
+     */
+    void clearPointCloudData();
 
 private:
-    // Interface pointers (not owned by this class)
-    IMainView* m_view;
-    IE57Parser* m_e57Parser;
-    IE57Writer* m_e57Writer;
-    IPointCloudViewer* m_viewer;
-
-<<<<<<< HEAD
-    // Sprint 3: Add ProjectManager dependency
-    class ProjectManager* m_projectManager;
-=======
-    // Sprint 4: Manager pointers (not owned by this class)
-    ProjectManager* m_projectManager;
-    PointCloudLoadManager* m_loadManager;
->>>>>>> 56753120
-
-    // Application state
-    QString m_currentProjectPath;
-    QString m_currentFilePath;
-    QStringList m_currentScanNames;
-    bool m_isFileOpen;
-    bool m_isProjectOpen;
-    bool m_isParsingInProgress;
-
-    // Statistics
-    size_t m_currentMemoryUsage;
-    float m_currentFPS;
-    int m_currentVisiblePoints;
-
-    // Sprint 4: Sidebar state management
-    QStringList m_loadedScans;
-    QStringList m_lockedClusters;
+    // Interface pointers (not owned by this class)
+    IMainView* m_view;
+    IE57Parser* m_e57Parser;
+    IE57Writer* m_e57Writer;
+    IPointCloudViewer* m_viewer;
+
+    // Manager pointers (not owned by this class)
+    ProjectManager* m_projectManager;
+    PointCloudLoadManager* m_loadManager;
+
+    // Application state
+    QString m_currentProjectPath;
+    QString m_currentFilePath;
+    QStringList m_currentScanNames;
+    bool m_isFileOpen;
+    bool m_isProjectOpen;
+    bool m_isParsingInProgress;
+
+    // Statistics
+    size_t m_currentMemoryUsage;
+    float m_currentFPS;
+    int m_currentVisiblePoints;
+
+    // Sidebar state management
+    QStringList m_loadedScans;
+    QStringList m_lockedClusters;
 };
 
 #endif // MAINPRESENTER_H