--- conflicted
+++ resolved
@@ -21,14 +21,6 @@
     ${CMAKE_CURRENT_SOURCE_DIR}/src/scanimportdialog.cpp
     ${CMAKE_CURRENT_SOURCE_DIR}/src/sidebarwidget.cpp
     ${CMAKE_CURRENT_SOURCE_DIR}/src/projecttreemodel.cpp
-<<<<<<< HEAD
-    ${CMAKE_CURRENT_SOURCE_DIR}/src/pointcloudloadmanager.cpp
-    ${CMAKE_CURRENT_SOURCE_DIR}/src/progressmanager.cpp
-    ${CMAKE_CURRENT_SOURCE_DIR}/src/scanimportmanager.cpp
-    ${CMAKE_CURRENT_SOURCE_DIR}/src/IMainView.cpp
-    ${CMAKE_CURRENT_SOURCE_DIR}/src/IPointCloudViewer.cpp
-=======
->>>>>>> 41025fb2
 )
 
 # Define header files for the UI library (now moved to src/ui/include/ui/)
