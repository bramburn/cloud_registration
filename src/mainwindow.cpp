--- conflicted
+++ resolved
@@ -401,17 +401,10 @@
     auto *contentLayout = new QVBoxLayout(m_mainContentArea);
     contentLayout->setContentsMargins(0, 0, 0, 0);
 
-<<<<<<< HEAD
-    // Create legacy point cloud viewer
-    m_viewer = new PointCloudViewerWidget(this);
-    m_viewerInterface = m_viewer; // Sprint 4: Set interface pointer
-    contentLayout->addWidget(m_viewer);
-=======
     // Create point cloud viewer widget and assign to interface pointer
     m_viewerWidget = new PointCloudViewerWidget(this);
     m_viewer = m_viewerWidget; // Interface pointer for decoupled interaction
     contentLayout->addWidget(m_viewerWidget);
->>>>>>> d5239f4c
 
     // Sprint R3: Setup attribute rendering controls
     setupSprintR3Controls(contentLayout);
