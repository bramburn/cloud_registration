#include "mainwindow.h"
#include "projecthubwidget.h"
#include "sidebarwidget.h"
#include "createprojectdialog.h"
#include "projectmanager.h"
#include "project.h"
#include "pointcloudviewerwidget.h"
#include "pointcloudloadmanager.h"
#include "IE57Parser.h"
#include "lasparser.h"
#include "loadingsettingsdialog.h"
#include "lasheadermetadata.h"
#include "loadingsettings.h"
#include "performance_profiler.h"
// Sprint 1.2: Scan Import functionality
#include "scanimportdialog.h"
#include "scanimportmanager.h"
#include "sqlitemanager.h"
#include <QApplication>
#include <QThread>
#include <QTimer>
#include <QFileInfo>
#include <QSettings>
#include <QVBoxLayout>
#include <QHBoxLayout>
#include <QMenuBar>
#include <QStatusBar>
#include <QMessageBox>
#include <QFileDialog>
#include <QProgressDialog>
#include <QPushButton>
#include <QGroupBox>
#include <QCheckBox>
#include <QSlider>
#include <QColorDialog>

MainWindow::MainWindow(QWidget *parent)
    : QMainWindow(parent)
    , m_centralStack(nullptr)
    , m_projectHub(nullptr)
    , m_projectView(nullptr)
    , m_projectSplitter(nullptr)
    , m_sidebar(nullptr)
    , m_mainContentArea(nullptr)
    , m_viewer(nullptr)
    , m_progressDialog(nullptr)
    , m_projectManager(new ProjectManager(this))
    , m_loadManager(new PointCloudLoadManager(this))
    , m_currentProject(nullptr)
    , m_newProjectAction(nullptr)
    , m_openProjectAction(nullptr)
    , m_closeProjectAction(nullptr)
    , m_importScansAction(nullptr)
    , m_loadingSettingsAction(nullptr)
    , m_topViewAction(nullptr)
    , m_leftViewAction(nullptr)
    , m_rightViewAction(nullptr)
    , m_bottomViewAction(nullptr)
    , m_importGuidanceWidget(nullptr)
    , m_importGuidanceButton(nullptr)
    , m_lasParser(nullptr)
    , m_parserThread(nullptr)
    , m_workerParser(nullptr)
    , m_isLoading(false)
    , m_e57Parser(nullptr)
    , m_currentScanCount(0)
    , m_statusLabel(nullptr)
    , m_permanentStatusLabel(nullptr)
    , m_currentPointCount(0)
    , m_colorRenderCheckbox(nullptr)
    , m_intensityRenderCheckbox(nullptr)
    , m_attenuationCheckbox(nullptr)
    , m_minSizeSlider(nullptr)
    , m_maxSizeSlider(nullptr)
    , m_attenuationFactorSlider(nullptr)
    , m_minSizeLabel(nullptr)
    , m_maxSizeLabel(nullptr)
    , m_attenuationFactorLabel(nullptr)
    , m_splattingGroupBox(nullptr)
    , m_splattingCheckbox(nullptr)
    , m_lightingGroupBox(nullptr)
    , m_lightingCheckbox(nullptr)
    , m_lightDirXSlider(nullptr)
    , m_lightDirYSlider(nullptr)
    , m_lightDirZSlider(nullptr)
    , m_lightDirXLabel(nullptr)
    , m_lightDirYLabel(nullptr)
    , m_lightDirZLabel(nullptr)
    , m_lightColorButton(nullptr)
    , m_lightColorLabel(nullptr)
    , m_ambientIntensitySlider(nullptr)
    , m_ambientIntensityLabel(nullptr)
    , m_currentLightColor(Qt::white)
{
    qDebug() << "MainWindow constructor started";

    try {
        qDebug() << "Setting up UI...";
        setupUI();
        qDebug() << "UI setup completed";

        qDebug() << "Setting up menu bar...";
        setupMenuBar();
        qDebug() << "Menu bar setup completed";

        qDebug() << "Setting up status bar...";
        setupStatusBar();
        qDebug() << "Status bar setup completed";

        // Initialize legacy parsers for point cloud loading
        qDebug() << "Initializing parsers...";
        m_lasParser = new LasParser(this);
        qDebug() << "Parsers initialized";

        // Sprint 1.2: Connect project manager signals
        connect(m_projectManager, &ProjectManager::scansImported,
                this, &MainWindow::onScansImported);
        connect(m_projectManager, &ProjectManager::projectScansChanged,
                this, [this]() {
                    if (m_sidebar) {
                        m_sidebar->refreshFromDatabase();
                    }
                });

        // Sprint 3.2: Connect point cloud load manager signals
        connect(m_loadManager, &PointCloudLoadManager::pointCloudDataReady,
                this, &MainWindow::onPointCloudDataReady);
        connect(m_loadManager, &PointCloudLoadManager::pointCloudViewFailed,
                this, &MainWindow::onPointCloudViewFailed);

        // Sprint 1.3: Connect E57 loading signals
        connect(m_loadManager, &PointCloudLoadManager::loadingStarted,
                this, [this](const QString& message) {
                    statusBar()->showMessage(message);
                    setCursor(Qt::WaitCursor);
                });
        connect(m_loadManager, &PointCloudLoadManager::loadingCompleted,
                this, [this]() {
                    setCursor(Qt::ArrowCursor);
                });
        connect(m_loadManager, &PointCloudLoadManager::statusUpdate,
                this, [this](const QString& status) {
                    statusBar()->showMessage(status);
                });

        // Sprint 2.1: Connect enhanced state management signals
        connect(m_loadManager, &PointCloudLoadManager::batchOperationProgress,
                this, [this](const QString& operation, int completed, int total) {
                    QString message = QString("Batch %1: %2/%3 completed").arg(operation).arg(completed).arg(total);
                    statusBar()->showMessage(message);
                });

        connect(m_loadManager, &PointCloudLoadManager::preprocessingStarted,
                this, [this](const QString& scanId) {
                    statusBar()->showMessage(QString("Preprocessing scan: %1").arg(scanId));
                });

        connect(m_loadManager, &PointCloudLoadManager::preprocessingFinished,
                this, [this](const QString& scanId, bool success) {
                    QString message = success ?
                        QString("Preprocessing completed: %1").arg(scanId) :
                        QString("Preprocessing failed: %1").arg(scanId);
                    statusBar()->showMessage(message, 3000);
                });

        connect(m_loadManager, &PointCloudLoadManager::optimizationStarted,
                this, [this](const QString& scanId) {
                    statusBar()->showMessage(QString("Optimizing scan: %1").arg(scanId));
                });

        connect(m_loadManager, &PointCloudLoadManager::optimizationFinished,
                this, [this](const QString& scanId, bool success) {
                    QString message = success ?
                        QString("Optimization completed: %1").arg(scanId) :
                        QString("Optimization failed: %1").arg(scanId);
                    statusBar()->showMessage(message, 3000);
                });

        // Set window properties
        qDebug() << "Setting window properties...";
        updateWindowTitle();
        setMinimumSize(1000, 700);
        resize(1200, 800);
        qDebug() << "Window properties set";

        // Start with Project Hub
        m_centralStack->setCurrentWidget(m_projectHub);
        setStatusReady();

        qDebug() << "MainWindow constructor completed successfully";
    } catch (const std::exception& e) {
        qCritical() << "Exception in MainWindow constructor:" << e.what();
        throw;
    } catch (...) {
        qCritical() << "Unknown exception in MainWindow constructor";
        throw;
    }
}

// Sprint 1 Decoupling: Constructor with dependency injection
MainWindow::MainWindow(IE57Parser* e57Parser, QWidget *parent)
    : QMainWindow(parent)
    , m_centralStack(nullptr)
    , m_projectHub(nullptr)
    , m_projectView(nullptr)
    , m_projectSplitter(nullptr)
    , m_sidebar(nullptr)
    , m_mainContentArea(nullptr)
    , m_viewer(nullptr)
    , m_progressDialog(nullptr)
    , m_projectManager(new ProjectManager(this))
    , m_loadManager(new PointCloudLoadManager(this))
    , m_currentProject(nullptr)
    , m_newProjectAction(nullptr)
    , m_openProjectAction(nullptr)
    , m_closeProjectAction(nullptr)
    , m_importScansAction(nullptr)
    , m_loadingSettingsAction(nullptr)
    , m_topViewAction(nullptr)
    , m_leftViewAction(nullptr)
    , m_rightViewAction(nullptr)
    , m_bottomViewAction(nullptr)
    , m_importGuidanceWidget(nullptr)
    , m_importGuidanceButton(nullptr)
    , m_lasParser(nullptr)
    , m_parserThread(nullptr)
    , m_workerParser(nullptr)
    , m_isLoading(false)
    , m_e57Parser(e57Parser)
    , m_currentScanCount(0)
    , m_statusLabel(nullptr)
    , m_permanentStatusLabel(nullptr)
    , m_currentPointCount(0)
    , m_colorRenderCheckbox(nullptr)
    , m_intensityRenderCheckbox(nullptr)
    , m_attenuationCheckbox(nullptr)
    , m_minSizeSlider(nullptr)
    , m_maxSizeSlider(nullptr)
    , m_attenuationFactorSlider(nullptr)
    , m_minSizeLabel(nullptr)
    , m_maxSizeLabel(nullptr)
    , m_attenuationFactorLabel(nullptr)
{
    qDebug() << "MainWindow constructor (with injected E57Parser) started";

    try {
        // Set parent for injected parser if needed
        if (m_e57Parser && !m_e57Parser->parent()) {
            m_e57Parser->setParent(this);
        }

        qDebug() << "Setting up UI...";
        setupUI();
        qDebug() << "UI setup completed";

        qDebug() << "Setting up menu bar...";
        setupMenuBar();
        qDebug() << "Menu bar setup completed";

        qDebug() << "Setting up status bar...";
        setupStatusBar();
        qDebug() << "Status bar setup completed";

        // Initialize legacy parsers for point cloud loading
        qDebug() << "Initializing parsers...";
        m_lasParser = new LasParser(this);
        qDebug() << "Parsers initialized";

        // Sprint 1.2: Connect project manager signals
        connect(m_projectManager, &ProjectManager::scansImported,
                this, &MainWindow::onScansImported);
        connect(m_projectManager, &ProjectManager::projectScansChanged,
                this, [this]() {
                    if (m_sidebar) {
                        m_sidebar->refreshFromDatabase();
                    }
                });

        // Sprint 3.2: Connect point cloud load manager signals
        connect(m_loadManager, &PointCloudLoadManager::pointCloudDataReady,
                this, &MainWindow::onPointCloudDataReady);
        connect(m_loadManager, &PointCloudLoadManager::pointCloudViewFailed,
                this, &MainWindow::onPointCloudViewFailed);

        // Sprint 1.3: Connect E57 loading signals
        connect(m_loadManager, &PointCloudLoadManager::loadingStarted,
                this, [this](const QString& message) {
                    statusBar()->showMessage(message);
                    setCursor(Qt::WaitCursor);
                });
        connect(m_loadManager, &PointCloudLoadManager::loadingCompleted,
                this, [this]() {
                    setCursor(Qt::ArrowCursor);
                });
        connect(m_loadManager, &PointCloudLoadManager::statusUpdate,
                this, [this](const QString& status) {
                    statusBar()->showMessage(status);
                });

        // Sprint 2.1: Connect enhanced state management signals
        connect(m_loadManager, &PointCloudLoadManager::batchOperationProgress,
                this, [this](const QString& operation, int completed, int total) {
                    QString message = QString("Batch %1: %2/%3 completed").arg(operation).arg(completed).arg(total);
                    statusBar()->showMessage(message);
                });

        connect(m_loadManager, &PointCloudLoadManager::preprocessingStarted,
                this, [this](const QString& scanId) {
                    statusBar()->showMessage(QString("Preprocessing scan: %1").arg(scanId));
                });

        connect(m_loadManager, &PointCloudLoadManager::preprocessingFinished,
                this, [this](const QString& scanId, bool success) {
                    QString message = success ?
                        QString("Preprocessing completed: %1").arg(scanId) :
                        QString("Preprocessing failed: %1").arg(scanId);
                    statusBar()->showMessage(message, 3000);
                });

        connect(m_loadManager, &PointCloudLoadManager::optimizationStarted,
                this, [this](const QString& scanId) {
                    statusBar()->showMessage(QString("Optimizing scan: %1").arg(scanId));
                });

        connect(m_loadManager, &PointCloudLoadManager::optimizationFinished,
                this, [this](const QString& scanId, bool success) {
                    QString message = success ?
                        QString("Optimization completed: %1").arg(scanId) :
                        QString("Optimization failed: %1").arg(scanId);
                    statusBar()->showMessage(message, 3000);
                });

        // Set window properties
        qDebug() << "Setting window properties...";
        updateWindowTitle();
        setMinimumSize(1000, 700);
        resize(1200, 800);
        qDebug() << "Window properties set";

        // Start with Project Hub
        m_centralStack->setCurrentWidget(m_projectHub);
        setStatusReady();

        qDebug() << "MainWindow constructor (with injected E57Parser) completed successfully";
    } catch (const std::exception& e) {
        qCritical() << "Exception in MainWindow constructor:" << e.what();
        throw;
    } catch (...) {
        qCritical() << "Unknown exception in MainWindow constructor";
        throw;
    }
}

MainWindow::~MainWindow()
{
    delete m_currentProject;
}

void MainWindow::setupUI()
{
    m_centralStack = new QStackedWidget(this);
    setCentralWidget(m_centralStack);

    // Create Project Hub
    m_projectHub = new ProjectHubWidget(this);
    connect(m_projectHub, &ProjectHubWidget::projectOpened,
            this, &MainWindow::onProjectOpened);

    // Create Project View
    m_projectView = new QWidget();
    m_projectSplitter = new QSplitter(Qt::Horizontal, m_projectView);

    // Create Sidebar
    m_sidebar = new SidebarWidget(this);
    m_sidebar->setMinimumWidth(250);
    m_sidebar->setMaximumWidth(400);

    // Create main content area with point cloud viewer
    m_mainContentArea = new QWidget();
    auto *contentLayout = new QVBoxLayout(m_mainContentArea);
    contentLayout->setContentsMargins(0, 0, 0, 0);

    // Create legacy point cloud viewer
    m_viewer = new PointCloudViewerWidget(this);
    contentLayout->addWidget(m_viewer);

    // Sprint R3: Setup attribute rendering controls
    setupSprintR3Controls(contentLayout);

    // Sprint R4: Setup splatting and lighting controls
    setupSprintR4Controls(contentLayout);

    // Setup splitter
    m_projectSplitter->addWidget(m_sidebar);
    m_projectSplitter->addWidget(m_mainContentArea);
    m_projectSplitter->setStretchFactor(0, 0); // Sidebar doesn't stretch
    m_projectSplitter->setStretchFactor(1, 1); // Main content stretches

    auto *projectLayout = new QHBoxLayout(m_projectView);
    projectLayout->setContentsMargins(0, 0, 0, 0);
    projectLayout->addWidget(m_projectSplitter);

    // Add both views to stack
    m_centralStack->addWidget(m_projectHub);
    m_centralStack->addWidget(m_projectView);
}

void MainWindow::setupMenuBar()
{
    // Create File menu
    QMenu *fileMenu = menuBar()->addMenu("&File");

    m_newProjectAction = fileMenu->addAction("&New Project...");
    m_newProjectAction->setShortcut(QKeySequence::New);
    m_newProjectAction->setStatusTip("Create a new project");
    connect(m_newProjectAction, &QAction::triggered, this, &MainWindow::onFileNewProject);

    m_openProjectAction = fileMenu->addAction("&Open Project...");
    m_openProjectAction->setShortcut(QKeySequence::Open);
    m_openProjectAction->setStatusTip("Open an existing project");
    connect(m_openProjectAction, &QAction::triggered, this, &MainWindow::onFileOpenProject);

    fileMenu->addSeparator();

    m_closeProjectAction = fileMenu->addAction("&Close Project");
    m_closeProjectAction->setEnabled(false);
    m_closeProjectAction->setStatusTip("Close the current project");
    connect(m_closeProjectAction, &QAction::triggered, this, &MainWindow::closeCurrentProject);

    fileMenu->addSeparator();

    // Sprint 1.2: Import Scans action
    m_importScansAction = fileMenu->addAction("&Import Scans...");
    m_importScansAction->setShortcut(QKeySequence("Ctrl+I"));
    m_importScansAction->setEnabled(false);
    m_importScansAction->setStatusTip("Import scan files into the current project");
    connect(m_importScansAction, &QAction::triggered, this, &MainWindow::onImportScans);

    fileMenu->addSeparator();

    QAction *openFileAction = new QAction("Open Point Cloud &File...", this);
    openFileAction->setShortcut(QKeySequence("Ctrl+Shift+O"));
    openFileAction->setStatusTip("Open a point cloud file (E57 or LAS)");
    connect(openFileAction, &QAction::triggered, this, &MainWindow::onOpenFileClicked);
    fileMenu->addAction(openFileAction);

    // Add Loading Settings action
    m_loadingSettingsAction = new QAction("Loading &Settings...", this);
    m_loadingSettingsAction->setStatusTip("Configure point cloud loading options");
    connect(m_loadingSettingsAction, &QAction::triggered, this, &MainWindow::onLoadingSettingsTriggered);
    fileMenu->addAction(m_loadingSettingsAction);

    fileMenu->addSeparator();

    QAction *exitAction = new QAction("E&xit", this);
    exitAction->setShortcut(QKeySequence::Quit);
    exitAction->setStatusTip("Exit the application");
    connect(exitAction, &QAction::triggered, this, &QWidget::close);
    fileMenu->addAction(exitAction);

    // Create View menu
    QMenu *viewMenu = menuBar()->addMenu("&View");

    m_topViewAction = new QAction("&Top View", this);
    m_topViewAction->setShortcut(QKeySequence("Ctrl+1"));
    m_topViewAction->setStatusTip("Switch to top view");
    connect(m_topViewAction, &QAction::triggered, this, &MainWindow::onTopViewClicked);
    viewMenu->addAction(m_topViewAction);

    m_leftViewAction = new QAction("&Left View", this);
    m_leftViewAction->setShortcut(QKeySequence("Ctrl+2"));
    m_leftViewAction->setStatusTip("Switch to left view");
    connect(m_leftViewAction, &QAction::triggered, this, &MainWindow::onLeftViewClicked);
    viewMenu->addAction(m_leftViewAction);

    m_rightViewAction = new QAction("&Right View", this);
    m_rightViewAction->setShortcut(QKeySequence("Ctrl+3"));
    m_rightViewAction->setStatusTip("Switch to right view");
    connect(m_rightViewAction, &QAction::triggered, this, &MainWindow::onRightViewClicked);
    viewMenu->addAction(m_rightViewAction);

    m_bottomViewAction = new QAction("&Bottom View", this);
    m_bottomViewAction->setShortcut(QKeySequence("Ctrl+4"));
    m_bottomViewAction->setStatusTip("Switch to bottom view");
    connect(m_bottomViewAction, &QAction::triggered, this, &MainWindow::onBottomViewClicked);
    viewMenu->addAction(m_bottomViewAction);

    // Create Help menu
    QMenu *helpMenu = menuBar()->addMenu("&Help");

    QAction *aboutAction = new QAction("&About", this);
    aboutAction->setStatusTip("Show information about this application");
    connect(aboutAction, &QAction::triggered, [this]() {
        QMessageBox::about(this, "About Cloud Registration",
            "Cloud Registration v1.0\n\n"
            "An open-source point cloud registration application\n"
            "Built with Qt6 and OpenGL");
    });
    helpMenu->addAction(aboutAction);
}

void MainWindow::setupStatusBar()
{
    // Sprint 2.3: Create status bar widgets
    m_statusLabel = new QLabel(this);
    m_statusLabel->setMinimumWidth(300);

    m_permanentStatusLabel = new QLabel(this);
    m_permanentStatusLabel->setAlignment(Qt::AlignRight);

    // Sprint 3.3: Create progress display widgets
    m_progressLabel = new QLabel();
    m_progressLabel->setVisible(false);
    m_progressLabel->setMinimumWidth(200);

    m_progressBar = new QProgressBar();
    m_progressBar->setVisible(false);
    m_progressBar->setMaximumWidth(200);
    m_progressBar->setTextVisible(true);

    m_timeLabel = new QLabel();
    m_timeLabel->setVisible(false);
    m_timeLabel->setStyleSheet("QLabel { color: #666; }");

    m_cancelButton = new QPushButton("Cancel");
    m_cancelButton->setVisible(false);
    m_cancelButton->setMaximumWidth(60);

    // Add to status bar
    statusBar()->addWidget(m_statusLabel, 1); // Stretch factor 1
    statusBar()->addWidget(new QLabel()); // Spacer
    statusBar()->addPermanentWidget(m_progressLabel);
    statusBar()->addPermanentWidget(m_progressBar);
    statusBar()->addPermanentWidget(m_timeLabel);
    statusBar()->addPermanentWidget(m_cancelButton);
    statusBar()->addPermanentWidget(m_permanentStatusLabel);

    // Sprint 3.4: Setup memory display
    setupMemoryDisplay();

    // Sprint 2.2: Setup performance statistics display
    m_fpsLabel = new QLabel(this);
    m_fpsLabel->setText("FPS: 0.0");
    m_fpsLabel->setMinimumWidth(80);
    m_fpsLabel->setAlignment(Qt::AlignCenter);
    m_fpsLabel->setStyleSheet("QLabel { color: #666; margin: 0 5px; }");

    m_pointsLabel = new QLabel(this);
    m_pointsLabel->setText("Points: 0");
    m_pointsLabel->setMinimumWidth(100);
    m_pointsLabel->setAlignment(Qt::AlignCenter);
    m_pointsLabel->setStyleSheet("QLabel { color: #666; margin: 0 5px; }");

    // Add performance labels to status bar
    statusBar()->addPermanentWidget(m_fpsLabel);
    statusBar()->addPermanentWidget(m_pointsLabel);

    // Connect to viewer performance statistics
    if (m_viewer) {
        connect(m_viewer, &PointCloudViewerWidget::statsUpdated,
                this, &MainWindow::onStatsUpdated);
    }

    // Setup status bar style
    statusBar()->setStyleSheet(
        "QStatusBar { border-top: 1px solid #cccccc; }"
        "QStatusBar::item { border: none; }"
    );

    // Sprint 3.3: Connect to ProgressManager
    auto& progressManager = ProgressManager::instance();
    connect(&progressManager, &ProgressManager::operationStarted,
            this, &MainWindow::onOperationStarted);
    connect(&progressManager, &ProgressManager::progressUpdated,
            this, &MainWindow::onProgressUpdated);
    connect(&progressManager, &ProgressManager::operationFinished,
            this, &MainWindow::onOperationFinished);
    connect(&progressManager, &ProgressManager::operationCancelled,
            this, &MainWindow::onOperationCancelled);
    connect(&progressManager, &ProgressManager::estimatedTimeChanged,
            this, &MainWindow::onEstimatedTimeChanged);
    connect(m_cancelButton, &QPushButton::clicked,
            this, &MainWindow::onCancelCurrentOperation);
}

void MainWindow::onOpenFileClicked()
{
    if (m_isLoading) {
        QMessageBox::information(this, "Loading", "Please wait for the current file to finish loading.");
        return;
    }

    QString fileName = QFileDialog::getOpenFileName(
        this,
        "Open Point Cloud File",
        QString(),
        "Point Cloud Files (*.e57 *.las);;E57 Files (*.e57);;LAS Files (*.las);;All Files (*)"
    );

    if (fileName.isEmpty()) {
        return;
    }

    // Task 1.4.3.1-1.4.3.5: Show settings dialog with file type configuration
    LoadingSettingsDialog settingsDialog(this);
    QFileInfo fileInfo(fileName);
    settingsDialog.configureForFileType(fileInfo.suffix());

    if (settingsDialog.exec() != QDialog::Accepted) {
        return;
    }

    LoadingSettings loadingSettings = settingsDialog.getSettings();

    m_currentFilePath = fileName;
    m_currentFileName = fileInfo.baseName();
    m_isLoading = true;

    // Sprint 2.3: Update status and viewer state
    setStatusLoading(m_currentFileName);
    m_viewer->onLoadingStarted();

    // Update UI - disable relevant actions during loading
    // Note: No longer have m_openFileButton in project-based UI

    // Determine file type
    QString extension = fileInfo.suffix().toLower();

    // Sprint 2.3: Setup progress dialog
    if (!m_progressDialog) {
        m_progressDialog = new QProgressDialog(this);
        m_progressDialog->setWindowModality(Qt::WindowModal);
        m_progressDialog->setMinimumDuration(500); // Show after 500ms
        m_progressDialog->setAutoClose(true);
        m_progressDialog->setAutoReset(false);
    }

    m_progressDialog->setLabelText(QString("Loading %1...").arg(m_currentFileName));
    m_progressDialog->setCancelButtonText("Cancel");
    m_progressDialog->setRange(0, 100);
    m_progressDialog->setValue(0);
    m_progressDialog->show();

    // Create worker thread
    m_parserThread = new QThread(this);

    // Create parser instance for the worker thread
    if (extension == "e57") {
        // Sprint 1 Decoupling: Use injected parser if available, otherwise create default
        IE57Parser* e57Worker = nullptr;
        if (m_e57Parser) {
            // Use the injected parser (for testing or custom implementations)
            e57Worker = m_e57Parser;
        } else {
            // Create default implementation for normal operation
            // Note: We need to include the concrete class for fallback
            QMessageBox::warning(this, "Error", "No E57 parser available. Please use dependency injection.");
            return;
        }

        e57Worker->moveToThread(m_parserThread);
        m_workerParser = e57Worker;

        // Convert dialog settings to IE57Parser::LoadingSettings
        IE57Parser::LoadingSettings e57Settings;
        e57Settings.loadIntensity = loadingSettings.parameters.value("loadIntensity", true).toBool();
        e57Settings.loadColor = loadingSettings.parameters.value("loadColor", true).toBool();
        e57Settings.maxPointsPerScan = loadingSettings.parameters.value("maxPoints", -1).toInt();
        e57Settings.subsamplingRatio = loadingSettings.parameters.value("subsamplingRatio", 1.0).toDouble();

        // Connect signals
        connect(m_parserThread, &QThread::started, [=]() {
            e57Worker->startParsing(m_currentFilePath, e57Settings);
        });

        // Connect progress updates
        connect(e57Worker, &IE57Parser::progressUpdated, this, &MainWindow::onParsingProgressUpdated, Qt::QueuedConnection);

        // Connect parsing finished
        connect(e57Worker, &IE57Parser::parsingFinished, this, &MainWindow::onParsingFinished, Qt::QueuedConnection);

        // Connect additional E57-specific signals
        connect(e57Worker, &IE57Parser::scanMetadataAvailable, this, &MainWindow::onScanMetadataReceived, Qt::QueuedConnection);
        connect(e57Worker, &IE57Parser::intensityDataExtracted, this, &MainWindow::onIntensityDataReceived, Qt::QueuedConnection);
        connect(e57Worker, &IE57Parser::colorDataExtracted, this, &MainWindow::onColorDataReceived, Qt::QueuedConnection);

        // Sprint 2.3: Connect to viewer for visual feedback
        connect(e57Worker, &IE57Parser::progressUpdated, m_viewer, &PointCloudViewerWidget::onLoadingProgress, Qt::QueuedConnection);
        connect(e57Worker, &IE57Parser::parsingFinished, m_viewer, &PointCloudViewerWidget::onLoadingFinished, Qt::QueuedConnection);

        // Connect thread cleanup
        connect(e57Worker, &IE57Parser::parsingFinished, [this, e57Worker]() {
            cleanupParsingThread(e57Worker);
        });

        // Connect cancel button
        connect(m_progressDialog, &QProgressDialog::canceled, [this, e57Worker]() {
            e57Worker->cancelParsing();
        });

    } else if (extension == "las") {
        LasParser* lasWorker = new LasParser();
        lasWorker->moveToThread(m_parserThread);
        m_workerParser = lasWorker;

        // Connect signals
        connect(m_parserThread, &QThread::started, lasWorker, [=]() {
            lasWorker->startParsing(m_currentFilePath, loadingSettings);
        });
        connect(lasWorker, &LasParser::progressUpdated, this, &MainWindow::onParsingProgressUpdated, Qt::QueuedConnection);
        connect(lasWorker, &LasParser::parsingFinished, this, &MainWindow::onParsingFinished, Qt::QueuedConnection);
        connect(lasWorker, &LasParser::headerParsed, this, &MainWindow::onLasHeaderParsed, Qt::QueuedConnection);

        // Sprint 2.3: Connect to viewer for visual feedback
        connect(lasWorker, &LasParser::progressUpdated, m_viewer, &PointCloudViewerWidget::onLoadingProgress, Qt::QueuedConnection);
        connect(lasWorker, &LasParser::parsingFinished, m_viewer, &PointCloudViewerWidget::onLoadingFinished, Qt::QueuedConnection);

    } else {
        // Cleanup and show error
        m_isLoading = false;
        if (m_progressDialog) {
            m_progressDialog->close();
            m_progressDialog->deleteLater();
            m_progressDialog = nullptr;
        }
        QMessageBox::warning(this, "Error", "Unsupported file format");
        return;
    }

    // Setup cleanup when thread finishes
    connect(m_parserThread, &QThread::finished, m_workerParser, &QObject::deleteLater);

    // Start the worker thread
    m_parserThread->start();
}

void MainWindow::onLoadingFinished(bool success, const QString& message)
{
    cleanupProgressDialog();
    updateUIAfterParsing(success, message);
}

void MainWindow::onParsingProgressUpdated(int percentage, const QString &stage)
{
    if (m_progressDialog) {
        m_progressDialog->setValue(percentage);
        m_progressDialog->setLabelText(
            QString("Loading %1... (%2%)").arg(m_currentFileName).arg(percentage)
        );

        // Optional: Update status bar with current stage
        if (!stage.isEmpty()) {
            setStatusLoading(QString("%1 - %2").arg(m_currentFileName, stage));
        }
    }
}

void MainWindow::onParsingFinished(bool success, const QString& message, const std::vector<float>& points)
{
    // Debug logging for data flow verification (User Story 1)
    qDebug() << "=== MainWindow::onParsingFinished ===";
    qDebug() << "Success:" << success;
    qDebug() << "Message:" << message;
    qDebug() << "Points vector size:" << points.size();
    qDebug() << "Number of points:" << (points.size() / 3);

    // Log sample coordinates if we have data
    if (!points.empty() && points.size() >= 9) {
        qDebug() << "First point coordinates:" << points[0] << points[1] << points[2];
        if (points.size() >= 6) {
            size_t midIndex = (points.size() / 6) * 3; // Middle point
            if (midIndex + 2 < points.size()) {
                qDebug() << "Middle point coordinates:" << points[midIndex] << points[midIndex + 1] << points[midIndex + 2];
            }
        }
        size_t lastIndex = points.size() - 3;
        qDebug() << "Last point coordinates:" << points[lastIndex] << points[lastIndex + 1] << points[lastIndex + 2];
    }

    // Clean up resources
    cleanupParsingThread();
    cleanupProgressDialog();

    // Sprint 2.3: Enhanced handling with standardized status bar methods
    if (success && !points.empty()) {
        qDebug() << "Calling m_viewer->loadPointCloud with" << (points.size() / 3) << "points";
        m_currentPointCount = static_cast<int>(points.size() / 3);
        setStatusLoadSuccess(m_currentFileName, m_currentPointCount);

        {
            PROFILE_SECTION("MainWindow::DataTransferToViewer");
            m_viewer->loadPointCloud(points);
        }

        // Connect to viewer's onLoadingFinished slot (handled by viewer's state management)
        // m_viewer->onLoadingFinished(success, message, points); // This is now handled by the viewer's slot

    } else if (success && points.empty()) {
        qDebug() << "Points vector is empty - this might be due to 'Header-Only' mode or a parsing error";
        setStatusLoadSuccess(m_currentFileName, 0);
    } else {
        // Task 1.3.3.2: Clear any stale data from previous successful loads
        qDebug() << "Parsing failed - clearing viewer to prevent stale data display";
        setStatusLoadFailed(m_currentFileName, message);
        m_viewer->clearPointCloud();
    }

    // Update UI (simplified since status bar is now handled above)
    updateUIAfterParsing(success, message);
}

// View control slot implementations
void MainWindow::onTopViewClicked()
{
    if (m_viewer) {
        m_viewer->setTopView();
        setStatusViewChanged("Top");
    }
}

void MainWindow::onLeftViewClicked()
{
    if (m_viewer) {
        m_viewer->setLeftView();
        setStatusViewChanged("Left");
    }
}

void MainWindow::onRightViewClicked()
{
    if (m_viewer) {
        m_viewer->setRightView();
        setStatusViewChanged("Right");
    }
}

void MainWindow::onBottomViewClicked()
{
    if (m_viewer) {
        m_viewer->setBottomView();
        setStatusViewChanged("Bottom");
    }
}

// Helper methods for cleanup and UI updates
void MainWindow::cleanupParsingThread()
{
    if (m_parserThread) {
        m_parserThread->quit();
        m_parserThread->wait();
        m_parserThread->deleteLater();
        m_parserThread = nullptr;
    }
}

void MainWindow::cleanupParsingThread(QObject* parser)
{
    if (m_parserThread) {
        m_parserThread->quit();
        m_parserThread->wait(5000); // Wait up to 5 seconds

        if (m_parserThread->isRunning()) {
            qWarning() << "Parser thread did not quit gracefully, terminating";
            m_parserThread->terminate();
            m_parserThread->wait(1000);
        }

        m_parserThread->deleteLater();
        m_parserThread = nullptr;
    }

    if (parser) {
        parser->deleteLater();
        m_workerParser = nullptr;
    }
}

void MainWindow::cleanupProgressDialog()
{
    if (m_progressDialog) {
        m_progressDialog->close();
        m_progressDialog->deleteLater();
        m_progressDialog = nullptr;
    }
}

void MainWindow::updateUIAfterParsing(bool success, const QString& message)
{
    m_isLoading = false;
    // Note: No longer have m_openFileButton in project-based UI

    // Sprint 2.3: Status bar is now handled by standardized methods in onParsingFinished
    // Only show error dialog for failures
    if (!success) {
        // Task 1.3.3.2: Enhanced error display for LAS parsing failures (Sprint 1.3)
        // Create detailed error dialog with LAS-specific guidance
        QMessageBox msgBox(this);
        msgBox.setIcon(QMessageBox::Critical);
        msgBox.setWindowTitle("LAS Parsing Error");
        msgBox.setText("Failed to parse LAS file");

        // Enhanced detailed text with troubleshooting guidance
        QString detailedMessage = QString("%1\n\n"
                                        "Please verify:\n"
                                        "• File is a valid LAS format (versions 1.2-1.4)\n"
                                        "• Point Data Record Format is 0-3\n"
                                        "• File is not corrupted or truncated\n"
                                        "• File has proper read permissions")
                                 .arg(message);

        msgBox.setDetailedText(detailedMessage);
        msgBox.setStandardButtons(QMessageBox::Ok);

        // Make dialog larger to show details better
        msgBox.setStyleSheet("QLabel{min-width: 400px;}");
        msgBox.exec();
    }
}

void MainWindow::onLoadingSettingsTriggered()
{
    LoadingSettingsDialog dialog(this);
    dialog.exec();
}

void MainWindow::onLasHeaderParsed(const LasHeaderMetadata& metadata)
{
    // Sprint 2.3: Update status bar with file metadata using standardized method
    setStatusFileInfo(m_currentFileName,
                     metadata.numberOfPointRecords,
                     metadata.minBounds.x, metadata.minBounds.y, metadata.minBounds.z,
                     metadata.maxBounds.x, metadata.maxBounds.y, metadata.maxBounds.z);

    // Debug logging for enhanced metadata (Sprint 1.3)
    qDebug() << "=== LAS Header Parsed (Sprint 1.3) ===";
    qDebug() << "File:" << QFileInfo(metadata.filePath).fileName();
    qDebug() << "Version:" << metadata.versionMajor << "." << metadata.versionMinor;
    qDebug() << "PDRF:" << metadata.pointDataFormat;
    qDebug() << "Points:" << metadata.numberOfPointRecords;
    qDebug() << "System ID:" << metadata.systemIdentifier;
    qDebug() << "Software:" << metadata.generatingSoftware;
    qDebug() << "BBox: Min(" << metadata.minBounds.x << "," << metadata.minBounds.y << "," << metadata.minBounds.z
             << ") Max(" << metadata.maxBounds.x << "," << metadata.maxBounds.y << "," << metadata.maxBounds.z << ")";
}

// E57-specific slot implementations
void MainWindow::onScanMetadataReceived(int scanCount, const QStringList& scanNames)
{
    m_currentScanCount = scanCount;
    m_currentScanNames = scanNames;

    qDebug() << "E57 scan metadata received:" << scanCount << "scans";
    for (int i = 0; i < scanNames.size(); ++i) {
        qDebug() << "  Scan" << i << ":" << scanNames[i];
    }

    if (scanCount > 1) {
        QString statusMsg = QString("Multi-scan E57 file detected (%1 scans), loading first scan...").arg(scanCount);
        if (m_progressDialog) {
            m_progressDialog->setLabelText(statusMsg);
        }
    }
}

void MainWindow::onIntensityDataReceived(const std::vector<float>& intensityValues)
{
    m_currentIntensityData = intensityValues;
    qDebug() << "E57 intensity data received:" << intensityValues.size() << "values";

    // Future enhancement: Pass intensity data to viewer
    // m_viewer->setIntensityData(intensityValues);
}

void MainWindow::onColorDataReceived(const std::vector<uint8_t>& colorValues)
{
    m_currentColorData = colorValues;
    qDebug() << "E57 color data received:" << colorValues.size() << "values (RGB interleaved)";

    // Future enhancement: Pass color data to viewer
    // m_viewer->setColorData(colorValues);
}

// Sprint 2.3: Standardized status bar message methods
void MainWindow::setStatusReady()
{
    if (m_statusLabel) {
        m_statusLabel->setText("Ready to load point cloud files");
    }
    if (m_permanentStatusLabel) {
        m_permanentStatusLabel->clear();
    }
}

void MainWindow::setStatusLoading(const QString &filename)
{
    if (m_statusLabel) {
        m_statusLabel->setText(QString("Loading %1...").arg(filename));
    }
    if (m_permanentStatusLabel) {
        m_permanentStatusLabel->setText("Processing");
    }
}

void MainWindow::setStatusLoadSuccess(const QString &filename, int pointCount)
{
    if (m_statusLabel) {
        m_statusLabel->setText(
            QString("Successfully loaded %1: %2 points")
            .arg(filename)
            .arg(pointCount)
        );
    }
    if (m_permanentStatusLabel) {
        m_permanentStatusLabel->setText("Ready");
    }
}

void MainWindow::setStatusLoadFailed(const QString &filename, const QString &error)
{
    // Extract brief error summary (first sentence or first 50 characters)
    QString briefError = error;
    int dotIndex = error.indexOf('.');
    if (dotIndex != -1 && dotIndex < 50) {
        briefError = error.left(dotIndex);
    } else if (error.length() > 50) {
        briefError = error.left(47) + "...";
    }

    if (m_statusLabel) {
        m_statusLabel->setText(
            QString("Failed to load %1: %2").arg(filename, briefError)
        );
    }
    if (m_permanentStatusLabel) {
        m_permanentStatusLabel->setText("Error");
    }
}

void MainWindow::setStatusFileInfo(const QString &filename, int pointCount,
                                  double minX, double minY, double minZ,
                                  double maxX, double maxY, double maxZ)
{
    if (m_statusLabel) {
        m_statusLabel->setText(
            QString("File: %1, Points: %2, BBox: (%.1f,%.1f,%.1f)-(%.1f,%.1f,%.1f)")
            .arg(filename)
            .arg(pointCount)
            .arg(minX).arg(minY).arg(minZ)
            .arg(maxX).arg(maxY).arg(maxZ)
        );
    }
    if (m_permanentStatusLabel) {
        m_permanentStatusLabel->setText("Header parsed");
    }
}

void MainWindow::setStatusViewChanged(const QString &viewName)
{
    // Temporary message with timeout
    QString tempMessage = QString("Switched to %1 view").arg(viewName);
    statusBar()->showMessage(tempMessage, 3000); // Show for 3 seconds

    // After timeout, message will revert to permanent widget content
}

// Project management methods
void MainWindow::onProjectOpened(const QString &projectPath)
{
    try {
        // Load project using ProjectManager
        auto loadResult = m_projectManager->loadProject(projectPath);

        if (loadResult != ProjectLoadResult::Success) {
            QString errorMsg = "Failed to load project";
            switch (loadResult) {
                case ProjectLoadResult::MetadataCorrupted:
                    errorMsg = "Project metadata is corrupted";
                    break;
                case ProjectLoadResult::DatabaseCorrupted:
                    errorMsg = "Project database is corrupted";
                    break;
                case ProjectLoadResult::DatabaseMissing:
                    errorMsg = "Project database is missing";
                    break;
                case ProjectLoadResult::MetadataMissing:
                    errorMsg = "Project metadata is missing";
                    break;
                default:
                    errorMsg = "Unknown error loading project";
                    break;
            }
            QMessageBox::critical(this, "Project Load Error", errorMsg);
            return;
        }

        // Get project info using legacy method for Project object creation
        auto projectInfo = m_projectManager->loadProjectLegacy(projectPath);

        // Create Project object
        delete m_currentProject;
        m_currentProject = new Project(projectInfo, this);

        // Sprint 1.2: Check if project has scans and show/hide guidance accordingly
        bool hasScans = m_projectManager->hasScans(projectPath);
        showImportGuidance(!hasScans);

        transitionToProjectView(projectPath);

    } catch (const std::exception &e) {
        QMessageBox::critical(this, "Project Load Error",
                             QString("Failed to load project: %1").arg(e.what()));
    }
}

void MainWindow::transitionToProjectView(const QString &projectPath)
{
    if (m_currentProject) {
        // Sprint 1.2: Set up sidebar with SQLite manager and load scans
        m_sidebar->setSQLiteManager(m_projectManager->getSQLiteManager());
        m_sidebar->setProject(m_currentProject->projectName(), projectPath);

        // Sprint 3.2: Set up point cloud load manager
        m_loadManager->setSQLiteManager(m_projectManager->getSQLiteManager());
        m_loadManager->setProjectTreeModel(m_sidebar->getModel());
        m_sidebar->setPointCloudLoadManager(m_loadManager);

        // Sprint 2.1: Connect ProjectTreeModel enhanced signals
        connect(m_sidebar->getModel(), &ProjectTreeModel::memoryWarningTriggered,
                this, [this](size_t currentUsage, size_t threshold) {
                    QString message = QString("Memory warning: %1 MB used (threshold: %2 MB)")
                                     .arg(currentUsage / (1024 * 1024))
                                     .arg(threshold / (1024 * 1024));
                    statusBar()->showMessage(message, 5000);

                    // Show warning dialog for critical memory usage
                    if (currentUsage > threshold * 1.2) { // 20% over threshold
                        QMessageBox::warning(this, "Memory Warning",
                            "Memory usage is critically high. Consider unloading some scans to free memory.");
                    }
                });

        connect(m_sidebar->getModel(), &ProjectTreeModel::scanStateChanged,
                this, [this](const QString& scanId, LoadedState oldState, LoadedState newState) {
                    Q_UNUSED(oldState)
                    QString stateStr;
                    switch (newState) {
                        case LoadedState::Loaded: stateStr = "loaded"; break;
                        case LoadedState::Unloaded: stateStr = "unloaded"; break;
                        case LoadedState::Loading: stateStr = "loading"; break;
                        case LoadedState::Processing: stateStr = "processing"; break;
                        case LoadedState::Error: stateStr = "error"; break;
                        case LoadedState::Cached: stateStr = "cached"; break;
                        case LoadedState::MemoryWarning: stateStr = "memory warning"; break;
                        case LoadedState::Optimized: stateStr = "optimized"; break;
                        default: stateStr = "unknown"; break;
                    }
                    qDebug() << "Scan state changed:" << scanId << "to" << stateStr;
                });

        // Sprint 1.3: Connect scan activation for E57 handling
        connect(m_sidebar, &SidebarWidget::viewPointCloudRequested,
                this, [this](const QString& itemId, const QString& itemType) {
                    if (itemType == "scan") {
                        onScanActivated(itemId);
                    } else {
                        // For clusters, use the existing mechanism
                        m_loadManager->viewPointCloud(itemId, itemType);
                    }
                });

        // Update window title
        updateWindowTitle(m_currentProject->projectName());

        // Enable project-specific menu items
        m_closeProjectAction->setEnabled(true);
        m_importScansAction->setEnabled(true);

        // Switch to project view
        m_centralStack->setCurrentWidget(m_projectView);

        // Update status bar
        statusBar()->showMessage(QString("Project loaded: %1").arg(m_currentProject->projectName()));
    }
}

void MainWindow::updateWindowTitle(const QString &projectName)
{
    QString title = "Cloud Registration";
    if (!projectName.isEmpty()) {
        title += QString(" - %1").arg(projectName);
    }
    setWindowTitle(title);
}

void MainWindow::showProjectHub()
{
    m_centralStack->setCurrentWidget(m_projectHub);
    m_projectHub->refreshRecentProjects();
}

void MainWindow::onFileNewProject()
{
    CreateProjectDialog dialog(this);

    if (dialog.exec() == QDialog::Accepted) {
        QString projectName = dialog.projectName().trimmed();
        QString basePath = dialog.projectPath();

        try {
            QString projectPath = m_projectManager->createProject(projectName, basePath);
            if (!projectPath.isEmpty()) {
                onProjectOpened(projectPath);
            }
        } catch (const std::exception &e) {
            QMessageBox::critical(this, "Project Creation Failed", e.what());
        }
    }
}

void MainWindow::onFileOpenProject()
{
    QString projectPath = QFileDialog::getExistingDirectory(this, "Select Project Folder");
    if (!projectPath.isEmpty()) {
        if (m_projectManager->isValidProject(projectPath)) {
            onProjectOpened(projectPath);
        } else {
            QMessageBox::warning(this, "Invalid Project", "Selected folder is not a valid project.");
        }
    }
}

void MainWindow::closeCurrentProject()
{
    delete m_currentProject;
    m_currentProject = nullptr;

    // Clear sidebar
    m_sidebar->clearProject();

    // Update window title
    updateWindowTitle();

    // Disable project-specific menu items
    m_closeProjectAction->setEnabled(false);
    m_importScansAction->setEnabled(false);

    // Switch back to Project Hub
    showProjectHub();

    // Update status bar
    statusBar()->showMessage("Project closed", 2000);
}

// Sprint 1.2: Scan Import functionality
void MainWindow::onImportScans()
{
    if (!m_currentProject) {
        return;
    }

    ScanImportDialog dialog(this);
    dialog.setProjectPath(m_currentProject->projectPath());

    // Sprint 1.3: Connect E57-specific import signals
    auto* scanImportManager = m_projectManager->getScanImportManager();
    scanImportManager->setProjectTreeModel(m_sidebar->getModel());

    connect(&dialog, &ScanImportDialog::importE57FileRequested,
            scanImportManager, &ScanImportManager::handleE57Import);
    connect(&dialog, &ScanImportDialog::importLasFileRequested,
            this, [this, scanImportManager](const QString& filePath) {
                // Handle LAS import using existing mechanism
                QStringList files = {filePath};
                auto result = scanImportManager->importScans(
                    files, m_currentProject->projectPath(), m_currentProject->projectId(), ImportMode::Copy, this);

                if (result.success) {
                    showImportGuidance(false);
                    m_sidebar->refreshFromDatabase();
                    statusBar()->showMessage("Successfully imported LAS file", 3000);
                } else {
                    QMessageBox::warning(this, "Import Failed", result.errorMessage);
                }
            });

    connect(scanImportManager, &ScanImportManager::importCompleted,
            this, [this](const QString& filePath, int scanCount) {
                Q_UNUSED(filePath)
                showImportGuidance(false);
                m_sidebar->refreshFromDatabase();
                statusBar()->showMessage(
                    QString("Successfully imported %1 scan(s) from E57 file").arg(scanCount), 3000);
            });

    connect(scanImportManager, &ScanImportManager::importFailed,
            this, [this](const QString& filePath, const QString& error) {
                QMessageBox::critical(this, "E57 Import Failed",
                    QString("Failed to import %1:\n%2").arg(QFileInfo(filePath).fileName(), error));
            });

    if (dialog.exec() == QDialog::Accepted) {
        // The dialog will emit the appropriate signals for E57 or LAS files
        // No additional processing needed here for Sprint 1.3
    }
}

void MainWindow::onScansImported(const QList<ScanInfo> &scans)
{
    // Update sidebar with new scans
    for (const ScanInfo &scan : scans) {
        m_sidebar->addScan(scan);
    }

    // Hide import guidance since we now have scans
    showImportGuidance(false);

    qDebug() << "Imported" << scans.size() << "scans";
}

// Sprint 1.3: E57 scan activation implementation
void MainWindow::onScanActivated(const QString& scanId)
{
    try {
        if (!m_projectManager || !m_projectManager->getSQLiteManager()) {
            qDebug() << "MainWindow: No project manager or database available";
            return;
        }

        // Get scan info from database
        ScanInfo scanInfo = m_projectManager->getSQLiteManager()->getScanById(scanId);

        if (scanInfo.scanId.isEmpty()) {
            QMessageBox::warning(this, "Scan Not Found",
                QString("Scan with ID %1 was not found in the database.").arg(scanId));
            return;
        }

        qDebug() << "MainWindow: Activating scan" << scanInfo.scanName << "of type" << scanInfo.importType;

        if (scanInfo.importType == "E57") {
            // Load E57 scan using the stored GUID (stored in originalSourcePath field)
            QString e57Guid = scanInfo.originalSourcePath;
            QString filePath = scanInfo.filePathRelative;

            if (e57Guid.isEmpty() || filePath.isEmpty()) {
                QMessageBox::warning(this, "Invalid E57 Data",
                    "E57 scan data is incomplete. Please re-import the file.");
                return;
            }

            m_loadManager->loadE57Scan(filePath, e57Guid);
        } else {
            // Handle other file types using existing mechanism
            emit m_sidebar->viewPointCloudRequested(scanId, "scan");
        }

    } catch (const std::exception& ex) {
        QMessageBox::critical(this, "Load Error",
            QString("Failed to load scan: %1").arg(ex.what()));
    }
}

void MainWindow::showImportGuidance(bool show)
{
    if (!m_importGuidanceWidget) {
        createImportGuidanceWidget();
    }

    m_importGuidanceWidget->setVisible(show);
}

void MainWindow::createImportGuidanceWidget()
{
    m_importGuidanceWidget = new QWidget(m_mainContentArea);
    auto *layout = new QVBoxLayout(m_importGuidanceWidget);
    layout->setAlignment(Qt::AlignCenter);

    auto *iconLabel = new QLabel(this);
    iconLabel->setPixmap(style()->standardIcon(QStyle::SP_FileDialogDetailedView).pixmap(64, 64));
    iconLabel->setAlignment(Qt::AlignCenter);

    auto *titleLabel = new QLabel("Get Started with Your Project", this);
    titleLabel->setStyleSheet("font-size: 18px; font-weight: bold; margin: 10px 0;");
    titleLabel->setAlignment(Qt::AlignCenter);

    auto *descLabel = new QLabel("Your project is ready! Start by importing scan files to populate your project.", this);
    descLabel->setStyleSheet("color: #666; margin-bottom: 20px;");
    descLabel->setAlignment(Qt::AlignCenter);
    descLabel->setWordWrap(true);

    m_importGuidanceButton = new QPushButton("Import Scan Files", this);
    m_importGuidanceButton->setStyleSheet(R"(
        QPushButton {
            background-color: #0078d4;
            color: white;
            border: none;
            padding: 12px 24px;
            font-size: 14px;
            font-weight: bold;
            border-radius: 6px;
        }
        QPushButton:hover {
            background-color: #106ebe;
        }
        QPushButton:pressed {
            background-color: #005a9e;
        }
    )");

    connect(m_importGuidanceButton, &QPushButton::clicked, this, &MainWindow::onImportScans);

    layout->addWidget(iconLabel);
    layout->addWidget(titleLabel);
    layout->addWidget(descLabel);
    layout->addWidget(m_importGuidanceButton);
    layout->addStretch();

    // Add to main content area
    auto *mainLayout = qobject_cast<QVBoxLayout*>(m_mainContentArea->layout());
    if (mainLayout) {
        mainLayout->addWidget(m_importGuidanceWidget);
    }
}

// Sprint 3.2: Point cloud viewing slot implementations
void MainWindow::onPointCloudDataReady(const std::vector<float> &points, const QString &sourceInfo)
{
    qDebug() << "MainWindow::onPointCloudDataReady - Loading point cloud data:" << sourceInfo;
    qDebug() << "Point count:" << (points.size() / 3);

    if (!points.empty()) {
        // Hide import guidance if visible
        showImportGuidance(false);

        // Load data into viewer
        m_viewer->loadPointCloud(points);

        // Update status bar
        setStatusLoadSuccess(sourceInfo, static_cast<int>(points.size() / 3));

        qDebug() << "Successfully loaded point cloud data into viewer";
    } else {
        qDebug() << "Warning: Empty point cloud data received";
        setStatusLoadFailed(sourceInfo, "No point data available");
    }
}

void MainWindow::onPointCloudViewFailed(const QString &error)
{
    qDebug() << "MainWindow::onPointCloudViewFailed - Error:" << error;

    // Show error message to user
    QMessageBox::warning(this, "Point Cloud View Failed",
                        QString("Failed to view point cloud:\n%1").arg(error));

    // Update status bar
    setStatusLoadFailed("Point Cloud", error);

    // Clear viewer to prevent stale data
    m_viewer->clearPointCloud();
}

// Sprint 3.3: Progress management slot implementations
void MainWindow::onOperationStarted(const QString& operationId, const QString& name, OperationType type)
{
    m_currentOperationId = operationId;

    // Set operation-specific styling
    QString color;
    switch (type) {
        case OperationType::ScanImport: color = "#2196F3"; break;
        case OperationType::ClusterLoad: color = "#4CAF50"; break;
        case OperationType::ProjectSave: color = "#FF9800"; break;
        case OperationType::DataExport: color = "#9C27B0"; break;
        default: color = "#607D8B"; break;
    }

    m_progressBar->setStyleSheet(QString("QProgressBar::chunk { background-color: %1; }").arg(color));

    m_progressLabel->setText(name);
    m_progressLabel->setVisible(true);
    m_progressBar->setVisible(true);
    m_progressBar->setValue(0);

    // Show cancel button if operation is cancellable
    ProgressInfo info = ProgressManager::instance().getProgressInfo(operationId);
    m_cancelButton->setVisible(info.isCancellable);

    qDebug() << "Progress operation started:" << name << "ID:" << operationId;
}

void MainWindow::onProgressUpdated(const QString& operationId, int value, int max, const QString& step, const QString& details)
{
    if (operationId == m_currentOperationId) {
        m_progressBar->setMaximum(max);
        m_progressBar->setValue(value);

        QString labelText = ProgressManager::instance().getProgressInfo(operationId).operationName;
        if (!step.isEmpty()) {
            labelText += QString(" - %1").arg(step);
        }
        m_progressLabel->setText(labelText);

        // Update tooltip with detailed information
        if (!details.isEmpty()) {
            m_progressBar->setToolTip(details);
        }

        // Update percentage display
        if (max > 0) {
            int percentage = (value * 100) / max;
            m_progressBar->setFormat(QString("%1%").arg(percentage));
        }
    }
}

void MainWindow::onEstimatedTimeChanged(const QString& operationId, const QDateTime& estimatedEnd)
{
    Q_UNUSED(estimatedEnd)
    if (operationId == m_currentOperationId) {
        QString timeText = ProgressManager::instance().formatTimeRemaining(operationId);
        m_timeLabel->setText(timeText);
        m_timeLabel->setVisible(!timeText.isEmpty());
    }
}

void MainWindow::onOperationFinished(const QString& operationId, const QString& result)
{
    if (operationId == m_currentOperationId) {
        m_progressBar->setVisible(false);
        m_progressLabel->setVisible(false);
        m_timeLabel->setVisible(false);
        m_cancelButton->setVisible(false);
        m_currentOperationId.clear();

        // Show brief success message if result provided
        if (!result.isEmpty()) {
            statusBar()->showMessage(result, 3000);
        }

        qDebug() << "Progress operation finished:" << operationId << "Result:" << result;
    }
}

void MainWindow::onOperationCancelled(const QString& operationId)
{
    if (operationId == m_currentOperationId) {
        m_progressBar->setVisible(false);
        m_progressLabel->setVisible(false);
        m_timeLabel->setVisible(false);
        m_cancelButton->setVisible(false);
        m_currentOperationId.clear();

        statusBar()->showMessage("Operation cancelled", 3000);
        qDebug() << "Progress operation cancelled:" << operationId;
    }
}

void MainWindow::onCancelCurrentOperation()
{
    if (!m_currentOperationId.isEmpty()) {
        ProgressManager::instance().cancelOperation(m_currentOperationId);
    }
}

// Sprint 3.4: Memory statistics display implementation
void MainWindow::setupMemoryDisplay()
{
    m_memoryLabel = new QLabel(this);
    m_memoryLabel->setText("Memory: 0 MB");
    m_memoryLabel->setMinimumWidth(100);
    m_memoryLabel->setAlignment(Qt::AlignCenter);
    m_memoryLabel->setStyleSheet("QLabel { color: #666; margin: 0 5px; }");

    // Add to status bar before the permanent status label
    statusBar()->addPermanentWidget(m_memoryLabel);

    // Connect to load manager memory usage signal
    if (m_loadManager) {
        connect(m_loadManager, &PointCloudLoadManager::memoryUsageChanged,
                this, &MainWindow::onMemoryUsageChanged);
    }

    qDebug() << "Memory display setup completed";
}

void MainWindow::onMemoryUsageChanged(size_t totalBytes)
{
    if (m_memoryLabel) {
        double megabytes = totalBytes / (1024.0 * 1024.0);
        QString text;

        if (megabytes >= 1024.0) {
            // Display in GB if >= 1GB
            double gigabytes = megabytes / 1024.0;
            text = QString("Memory: %1 GB").arg(gigabytes, 0, 'f', 1);
        } else {
            // Display in MB
            text = QString("Memory: %1 MB").arg(megabytes, 0, 'f', 1);
        }

        m_memoryLabel->setText(text);

        // Change color based on usage level (assuming 2GB default limit)
        if (megabytes > 1536) { // > 1.5GB (75% of 2GB)
            m_memoryLabel->setStyleSheet("QLabel { color: #d32f2f; margin: 0 5px; font-weight: bold; }");
        } else if (megabytes > 1024) { // > 1GB (50% of 2GB)
            m_memoryLabel->setStyleSheet("QLabel { color: #f57c00; margin: 0 5px; }");
        } else {
            m_memoryLabel->setStyleSheet("QLabel { color: #666; margin: 0 5px; }");
        }

        qDebug() << "Memory usage updated:" << text;
    }
}

// Sprint R3: Setup attribute rendering controls (as per backlog Tasks R3.1.6, R3.2.5, R3.3.3)
void MainWindow::setupSprintR3Controls(QVBoxLayout* parentLayout)
{
    // Create controls widget
    QWidget* controlsWidget = new QWidget();
    controlsWidget->setMaximumHeight(120);
    controlsWidget->setStyleSheet("QWidget { background-color: #f5f5f5; border: 1px solid #ddd; }");

    QHBoxLayout* controlsLayout = new QHBoxLayout(controlsWidget);
    controlsLayout->setContentsMargins(10, 5, 10, 5);

    // Attribute rendering checkboxes
    QGroupBox* attributeGroup = new QGroupBox("Attribute Rendering");
    QHBoxLayout* attributeLayout = new QHBoxLayout(attributeGroup);

    m_colorRenderCheckbox = new QCheckBox("Color");
    m_intensityRenderCheckbox = new QCheckBox("Intensity");

    attributeLayout->addWidget(m_colorRenderCheckbox);
    attributeLayout->addWidget(m_intensityRenderCheckbox);

    // Point size attenuation controls
    QGroupBox* attenuationGroup = new QGroupBox("Point Size Attenuation");
    QVBoxLayout* attenuationLayout = new QVBoxLayout(attenuationGroup);

    m_attenuationCheckbox = new QCheckBox("Enable Attenuation");
    attenuationLayout->addWidget(m_attenuationCheckbox);

    // Attenuation parameter sliders
    QHBoxLayout* slidersLayout = new QHBoxLayout();

    // Min size slider
    QVBoxLayout* minSizeLayout = new QVBoxLayout();
    m_minSizeLabel = new QLabel("Min Size: 1.0");
    m_minSizeSlider = new QSlider(Qt::Horizontal);
    m_minSizeSlider->setRange(1, 20);
    m_minSizeSlider->setValue(10);
    minSizeLayout->addWidget(m_minSizeLabel);
    minSizeLayout->addWidget(m_minSizeSlider);

    // Max size slider
    QVBoxLayout* maxSizeLayout = new QVBoxLayout();
    m_maxSizeLabel = new QLabel("Max Size: 10.0");
    m_maxSizeSlider = new QSlider(Qt::Horizontal);
    m_maxSizeSlider->setRange(10, 100);
    m_maxSizeSlider->setValue(100);
    maxSizeLayout->addWidget(m_maxSizeLabel);
    maxSizeLayout->addWidget(m_maxSizeSlider);

    // Attenuation factor slider
    QVBoxLayout* factorLayout = new QVBoxLayout();
    m_attenuationFactorLabel = new QLabel("Factor: 0.1");
    m_attenuationFactorSlider = new QSlider(Qt::Horizontal);
    m_attenuationFactorSlider->setRange(1, 100);
    m_attenuationFactorSlider->setValue(10);
    factorLayout->addWidget(m_attenuationFactorLabel);
    factorLayout->addWidget(m_attenuationFactorSlider);

    slidersLayout->addLayout(minSizeLayout);
    slidersLayout->addLayout(maxSizeLayout);
    slidersLayout->addLayout(factorLayout);
    attenuationLayout->addLayout(slidersLayout);

    // Add groups to main layout
    controlsLayout->addWidget(attributeGroup);
    controlsLayout->addWidget(attenuationGroup);
    controlsLayout->addStretch();

    // Add controls widget to parent layout
    parentLayout->addWidget(controlsWidget);

    // Connect signals
    connect(m_colorRenderCheckbox, &QCheckBox::toggled, this, &MainWindow::onColorRenderToggled);
    connect(m_intensityRenderCheckbox, &QCheckBox::toggled, this, &MainWindow::onIntensityRenderToggled);
    connect(m_attenuationCheckbox, &QCheckBox::toggled, this, &MainWindow::onAttenuationToggled);
    connect(m_minSizeSlider, &QSlider::valueChanged, this, &MainWindow::onAttenuationParamsChanged);
    connect(m_maxSizeSlider, &QSlider::valueChanged, this, &MainWindow::onAttenuationParamsChanged);
    connect(m_attenuationFactorSlider, &QSlider::valueChanged, this, &MainWindow::onAttenuationParamsChanged);
}

// Sprint R3: Attribute rendering and point size attenuation slot implementations
void MainWindow::onColorRenderToggled(bool enabled)
{
    if (m_viewer) {
        m_viewer->setRenderWithColor(enabled);
    }
    qDebug() << "Color rendering toggled:" << enabled;
}

void MainWindow::onIntensityRenderToggled(bool enabled)
{
    if (m_viewer) {
        m_viewer->setRenderWithIntensity(enabled);
    }
    qDebug() << "Intensity rendering toggled:" << enabled;
}

void MainWindow::onAttenuationToggled(bool enabled)
{
    if (m_viewer) {
        m_viewer->setPointSizeAttenuationEnabled(enabled);
    }

    // Enable/disable sliders based on checkbox state
    m_minSizeSlider->setEnabled(enabled);
    m_maxSizeSlider->setEnabled(enabled);
    m_attenuationFactorSlider->setEnabled(enabled);

    qDebug() << "Point size attenuation toggled:" << enabled;
}

void MainWindow::onAttenuationParamsChanged()
{
    if (m_viewer) {
        float minSize = m_minSizeSlider->value() / 10.0f;
        float maxSize = m_maxSizeSlider->value() / 10.0f;
        float factor = m_attenuationFactorSlider->value() / 100.0f;

        m_viewer->setPointSizeAttenuationParams(minSize, maxSize, factor);

        // Update labels
        m_minSizeLabel->setText(QString("Min Size: %1").arg(minSize, 0, 'f', 1));
        m_maxSizeLabel->setText(QString("Max Size: %1").arg(maxSize, 0, 'f', 1));
        m_attenuationFactorLabel->setText(QString("Factor: %1").arg(factor, 0, 'f', 2));
    }
}

<<<<<<< HEAD
// Sprint R4: Setup splatting and lighting controls (Task R4.3.1)
void MainWindow::setupSprintR4Controls(QVBoxLayout* parentLayout)
{
    // Create controls widget
    QWidget* controlsWidget = new QWidget();
    controlsWidget->setMaximumHeight(150);
    controlsWidget->setStyleSheet("QWidget { background-color: #f0f8ff; border: 1px solid #4169e1; }");

    QHBoxLayout* controlsLayout = new QHBoxLayout(controlsWidget);
    controlsLayout->setContentsMargins(10, 5, 10, 5);

    // Splatting controls
    m_splattingGroupBox = new QGroupBox("Point Splatting");
    QVBoxLayout* splattingLayout = new QVBoxLayout(m_splattingGroupBox);

    m_splattingCheckbox = new QCheckBox("Enable Splatting");
    m_splattingCheckbox->setChecked(true); // Default enabled as per Sprint R4
    splattingLayout->addWidget(m_splattingCheckbox);

    // Lighting controls
    m_lightingGroupBox = new QGroupBox("Lighting");
    QVBoxLayout* lightingLayout = new QVBoxLayout(m_lightingGroupBox);

    m_lightingCheckbox = new QCheckBox("Enable Lighting");
    lightingLayout->addWidget(m_lightingCheckbox);

    // Light direction controls
    QHBoxLayout* lightDirLayout = new QHBoxLayout();

    QVBoxLayout* xDirLayout = new QVBoxLayout();
    m_lightDirXLabel = new QLabel("X: 0.0");
    m_lightDirXSlider = new QSlider(Qt::Horizontal);
    m_lightDirXSlider->setRange(-100, 100);
    m_lightDirXSlider->setValue(0);
    xDirLayout->addWidget(m_lightDirXLabel);
    xDirLayout->addWidget(m_lightDirXSlider);

    QVBoxLayout* yDirLayout = new QVBoxLayout();
    m_lightDirYLabel = new QLabel("Y: 0.0");
    m_lightDirYSlider = new QSlider(Qt::Horizontal);
    m_lightDirYSlider->setRange(-100, 100);
    m_lightDirYSlider->setValue(0);
    yDirLayout->addWidget(m_lightDirYLabel);
    yDirLayout->addWidget(m_lightDirYSlider);

    QVBoxLayout* zDirLayout = new QVBoxLayout();
    m_lightDirZLabel = new QLabel("Z: -1.0");
    m_lightDirZSlider = new QSlider(Qt::Horizontal);
    m_lightDirZSlider->setRange(-100, 100);
    m_lightDirZSlider->setValue(-100);
    zDirLayout->addWidget(m_lightDirZLabel);
    zDirLayout->addWidget(m_lightDirZSlider);

    lightDirLayout->addLayout(xDirLayout);
    lightDirLayout->addLayout(yDirLayout);
    lightDirLayout->addLayout(zDirLayout);
    lightingLayout->addLayout(lightDirLayout);

    // Light color and ambient intensity
    QHBoxLayout* lightPropsLayout = new QHBoxLayout();

    m_lightColorButton = new QPushButton("Light Color");
    m_lightColorButton->setStyleSheet("QPushButton { background-color: white; }");
    m_lightColorLabel = new QLabel("White");

    QVBoxLayout* ambientLayout = new QVBoxLayout();
    m_ambientIntensityLabel = new QLabel("Ambient: 0.3");
    m_ambientIntensitySlider = new QSlider(Qt::Horizontal);
    m_ambientIntensitySlider->setRange(0, 100);
    m_ambientIntensitySlider->setValue(30);
    ambientLayout->addWidget(m_ambientIntensityLabel);
    ambientLayout->addWidget(m_ambientIntensitySlider);

    lightPropsLayout->addWidget(m_lightColorButton);
    lightPropsLayout->addWidget(m_lightColorLabel);
    lightPropsLayout->addLayout(ambientLayout);
    lightingLayout->addLayout(lightPropsLayout);

    // Add groups to main layout
    controlsLayout->addWidget(m_splattingGroupBox);
    controlsLayout->addWidget(m_lightingGroupBox);
    controlsLayout->addStretch();

    // Add controls widget to parent layout
    parentLayout->addWidget(controlsWidget);

    // Connect signals
    connect(m_splattingCheckbox, &QCheckBox::toggled, this, &MainWindow::onSplattingToggled);
    connect(m_lightingCheckbox, &QCheckBox::toggled, this, &MainWindow::onLightingToggled);
    connect(m_lightDirXSlider, &QSlider::valueChanged, this, &MainWindow::onLightDirectionChanged);
    connect(m_lightDirYSlider, &QSlider::valueChanged, this, &MainWindow::onLightDirectionChanged);
    connect(m_lightDirZSlider, &QSlider::valueChanged, this, &MainWindow::onLightDirectionChanged);
    connect(m_lightColorButton, &QPushButton::clicked, this, &MainWindow::onLightColorClicked);
    connect(m_ambientIntensitySlider, &QSlider::valueChanged, this, &MainWindow::onAmbientIntensityChanged);
}

// Sprint R4: Splatting and lighting slot implementations (Task R4.3.2)
void MainWindow::onSplattingToggled(bool enabled)
{
    if (m_viewer) {
        m_viewer->setSplattingEnabled(enabled);
    }
    qDebug() << "Point splatting toggled:" << enabled;
}

void MainWindow::onLightingToggled(bool enabled)
{
    if (m_viewer) {
        m_viewer->setLightingEnabled(enabled);
    }

    // Enable/disable lighting controls
    m_lightDirXSlider->setEnabled(enabled);
    m_lightDirYSlider->setEnabled(enabled);
    m_lightDirZSlider->setEnabled(enabled);
    m_lightColorButton->setEnabled(enabled);
    m_ambientIntensitySlider->setEnabled(enabled);

    qDebug() << "Lighting toggled:" << enabled;
}

void MainWindow::onLightDirectionChanged()
{
    if (m_viewer) {
        float x = m_lightDirXSlider->value() / 100.0f;
        float y = m_lightDirYSlider->value() / 100.0f;
        float z = m_lightDirZSlider->value() / 100.0f;

        QVector3D direction(x, y, z);
        if (direction.length() > 0.1f) {
            direction.normalize();
        } else {
            direction = QVector3D(0, 0, -1); // Default direction
        }

        m_viewer->setLightDirection(direction);

        // Update labels
        m_lightDirXLabel->setText(QString("X: %1").arg(x, 0, 'f', 1));
        m_lightDirYLabel->setText(QString("Y: %1").arg(y, 0, 'f', 1));
        m_lightDirZLabel->setText(QString("Z: %1").arg(z, 0, 'f', 1));
    }
}

void MainWindow::onLightColorClicked()
{
    QColor color = QColorDialog::getColor(m_currentLightColor, this, "Select Light Color");
    if (color.isValid()) {
        m_currentLightColor = color;

        if (m_viewer) {
            m_viewer->setLightColor(color);
        }

        // Update button color and label
        m_lightColorButton->setStyleSheet(QString("QPushButton { background-color: %1; }").arg(color.name()));
        m_lightColorLabel->setText(color.name());

        qDebug() << "Light color changed to:" << color.name();
    }
}

void MainWindow::onAmbientIntensityChanged(int value)
{
    if (m_viewer) {
        float intensity = value / 100.0f;
        m_viewer->setAmbientIntensity(intensity);

        // Update label
        m_ambientIntensityLabel->setText(QString("Ambient: %1").arg(intensity, 0, 'f', 2));
=======
// Sprint 2.2: Performance statistics display implementation
void MainWindow::onStatsUpdated(float fps, int visiblePoints)
{
    if (m_fpsLabel) {
        m_fpsLabel->setText(QString("FPS: %1").arg(fps, 0, 'f', 1));

        // Color code FPS based on performance
        if (fps >= 30.0f) {
            m_fpsLabel->setStyleSheet("QLabel { color: #4caf50; margin: 0 5px; }"); // Green
        } else if (fps >= 15.0f) {
            m_fpsLabel->setStyleSheet("QLabel { color: #ff9800; margin: 0 5px; }"); // Orange
        } else {
            m_fpsLabel->setStyleSheet("QLabel { color: #f44336; margin: 0 5px; }"); // Red
        }
    }

    if (m_pointsLabel) {
        QString pointsText;
        if (visiblePoints >= 1000000) {
            // Display in millions
            double millions = visiblePoints / 1000000.0;
            pointsText = QString("Points: %1M").arg(millions, 0, 'f', 1);
        } else if (visiblePoints >= 1000) {
            // Display in thousands
            double thousands = visiblePoints / 1000.0;
            pointsText = QString("Points: %1K").arg(thousands, 0, 'f', 1);
        } else {
            pointsText = QString("Points: %1").arg(visiblePoints);
        }

        m_pointsLabel->setText(pointsText);
>>>>>>> 473a9a2d
    }
}<|MERGE_RESOLUTION|>--- conflicted
+++ resolved
@@ -1741,7 +1741,6 @@
     }
 }
 
-<<<<<<< HEAD
 // Sprint R4: Setup splatting and lighting controls (Task R4.3.1)
 void MainWindow::setupSprintR4Controls(QVBoxLayout* parentLayout)
 {
@@ -1912,7 +1911,9 @@
 
         // Update label
         m_ambientIntensityLabel->setText(QString("Ambient: %1").arg(intensity, 0, 'f', 2));
-=======
+    }
+}
+
 // Sprint 2.2: Performance statistics display implementation
 void MainWindow::onStatsUpdated(float fps, int visiblePoints)
 {
@@ -1944,6 +1945,6 @@
         }
 
         m_pointsLabel->setText(pointsText);
->>>>>>> 473a9a2d
+    }
     }
 }