#ifndef IMAINVIEW_H
#define IMAINVIEW_H

#include <QObject>
#include <QString>
#include <QStringList>

#include <vector>

// Forward declarations
class IPointCloudViewer;

/**
 * @brief IMainView - Abstract interface for the main application window
 *
 * This interface defines the contract for the main view component of the application.
 * It enables loose coupling between the presentation logic (MainPresenter) and the
 * UI implementation (MainWindow), allowing for easy testing with mock implementations
 * and future substitution of different UI frameworks.
 *
 * Sprint 4 Decoupling Requirements:
 * - Provides abstraction layer for main window UI operations
 * - Enables dependency injection and polymorphic usage
 * - Supports unit testing with mock implementations
 * - Separates presentation logic from UI implementation
 */
class IMainView : public QObject
{
    Q_OBJECT

public:
    explicit IMainView(QObject* parent = nullptr) : QObject(parent) {}
    virtual ~IMainView() = default;

    /**
     * @brief Display an error message to the user
     * @param title Error dialog title
     * @param message Error message content
     */
    virtual void displayErrorMessage(const QString& title, const QString& message) = 0;

    /**
     * @brief Display an information message to the user
     * @param title Information dialog title
     * @param message Information message content
     */
    virtual void displayInfoMessage(const QString& title, const QString& message) = 0;

    /**
     * @brief Display a warning message to the user
     * @param title Warning dialog title
     * @param message Warning message content
     */
    virtual void displayWarningMessage(const QString& title, const QString& message) = 0;

    /**
     * @brief Update the status bar text
     * @param text Status message to display
     */
    virtual void updateStatusBar(const QString& text) = 0;

    /**
     * @brief Set the main window title
     * @param title Window title
     */
    virtual void setWindowTitle(const QString& title) = 0;

    /**
     * @brief Get access to the point cloud viewer
     * @return Pointer to the point cloud viewer interface
     */
    virtual IPointCloudViewer* getViewer() = 0;

    /**
     * @brief Get the sidebar widget (Sprint 3)
     * @return Pointer to the sidebar widget
     */
    virtual class SidebarWidget* getSidebar() = 0;

    /**
<<<<<<< HEAD
     * @brief Get the main widget for dialog parenting
     * @return Pointer to the main widget
     */
    virtual QWidget* getWidget() = 0;
=======
     * @brief Get the alignment control panel (Sprint 2.1)
     * @return Pointer to the alignment control panel
     */
    virtual class AlignmentControlPanel* getAlignmentControlPanel() = 0;
>>>>>>> 66b07497

    /**
     * @brief Show or hide the progress dialog
     * @param show true to show, false to hide
     * @param title Progress dialog title
     * @param message Progress message
     */
    virtual void
    showProgressDialog(bool show, const QString& title = QString(), const QString& message = QString()) = 0;

    /**
     * @brief Update progress dialog
     * @param percentage Progress percentage (0-100)
     * @param message Progress message
     */
    virtual void updateProgress(int percentage, const QString& message) = 0;

    /**
     * @brief Enable or disable UI actions
     * @param enabled true to enable, false to disable
     */
    virtual void setActionsEnabled(bool enabled) = 0;

    /**
     * @brief Set the project title in the UI
     * @param projectName Name of the current project
     */
    virtual void setProjectTitle(const QString& projectName) = 0;

    /**
     * @brief Update the scan list in the sidebar
     * @param scanNames List of scan names
     */
    virtual void updateScanList(const QStringList& scanNames) = 0;

    /**
     * @brief Highlight a specific scan in the UI
     * @param scanName Name of the scan to highlight
     */
    virtual void highlightScan(const QString& scanName) = 0;

    /**
     * @brief Show the project hub view
     */
    virtual void showProjectHub() = 0;

    /**
     * @brief Show the project view
     */
    virtual void showProjectView() = 0;

    /**
     * @brief Update memory usage display
     * @param totalBytes Total memory usage in bytes
     */
    virtual void updateMemoryUsage(size_t totalBytes) = 0;

    /**
     * @brief Update rendering statistics display
     * @param fps Frames per second
     * @param visiblePoints Number of visible points
     */
    virtual void updateRenderingStats(float fps, int visiblePoints) = 0;

    /**
     * @brief Ask user for file path to open
     * @param title Dialog title
     * @param filter File filter (e.g., "E57 Files (*.e57)")
     * @return Selected file path, empty if cancelled
     */
    virtual QString askForOpenFilePath(const QString& title, const QString& filter) = 0;

    /**
     * @brief Ask user for file path to save
     * @param title Dialog title
     * @param filter File filter (e.g., "E57 Files (*.e57)")
     * @param defaultName Default file name
     * @return Selected file path, empty if cancelled
     */
    virtual QString
    askForSaveFilePath(const QString& title, const QString& filter, const QString& defaultName = QString()) = 0;

    /**
     * @brief Ask user for confirmation
     * @param title Dialog title
     * @param message Confirmation message
     * @return true if user confirmed, false otherwise
     */
    virtual bool askForConfirmation(const QString& title, const QString& message) = 0;

    // Sprint 3: Sidebar operation interface methods
    /**
     * @brief Prompt user for cluster name
     * @param title Dialog title
     * @param defaultName Default cluster name
     * @return Entered cluster name, empty if cancelled
     */
    virtual QString promptForClusterName(const QString& title, const QString& defaultName = QString()) = 0;

    /**
     * @brief Load a scan through the view's load manager
     * @param scanId ID of scan to load
     */
    virtual void loadScan(const QString& scanId) = 0;

    /**
     * @brief Unload a scan through the view's load manager
     * @param scanId ID of scan to unload
     */
    virtual void unloadScan(const QString& scanId) = 0;

    /**
     * @brief Load a cluster through the view's load manager
     * @param clusterId ID of cluster to load
     */
    virtual void loadCluster(const QString& clusterId) = 0;

    /**
     * @brief Unload a cluster through the view's load manager
     * @param clusterId ID of cluster to unload
     */
    virtual void unloadCluster(const QString& clusterId) = 0;

    /**
     * @brief View point cloud for item
     * @param itemId ID of item to view
     * @param itemType Type of item (scan/cluster)
     */
    virtual void viewPointCloud(const QString& itemId, const QString& itemType) = 0;

    /**
     * @brief Delete a scan
     * @param scanId ID of scan to delete
     * @param deletePhysicalFile Whether to delete physical file
     */
    virtual void deleteScan(const QString& scanId, bool deletePhysicalFile) = 0;

    /**
     * @brief Perform batch operation on scans
     * @param operation Operation type (load/unload)
     * @param scanIds List of scan IDs
     */
    virtual void performBatchOperation(const QString& operation, const QStringList& scanIds) = 0;

signals:
    /**
     * @brief Emitted when user requests to create a new project
     */
    void newProjectRequested();

    /**
     * @brief Emitted when user requests to open a project
     */
    void openProjectRequested();

    /**
     * @brief Emitted when user requests to close the current project
     */
    void closeProjectRequested();

    /**
     * @brief Emitted when user requests to import scans
     */
    void importScansRequested();

    /**
     * @brief Emitted when user requests to open a file
     * @param filePath Path of the file to open
     */
    void openFileRequested(const QString& filePath);

    /**
     * @brief Emitted when user requests to save a file
     * @param filePath Path where to save the file
     */
    void saveFileRequested(const QString& filePath);

    /**
     * @brief Emitted when user activates a scan
     * @param scanId ID of the activated scan
     */
    void scanActivated(const QString& scanId);

    /**
     * @brief Emitted when user changes viewer settings
     */
    void viewerSettingsChanged();

    /**
     * @brief Emitted when application should exit
     */
    void exitRequested();
};

#endif  // IMAINVIEW_H<|MERGE_RESOLUTION|>--- conflicted
+++ resolved
@@ -78,17 +78,16 @@
     virtual class SidebarWidget* getSidebar() = 0;
 
     /**
-<<<<<<< HEAD
      * @brief Get the main widget for dialog parenting
      * @return Pointer to the main widget
      */
     virtual QWidget* getWidget() = 0;
-=======
+
+    /**
      * @brief Get the alignment control panel (Sprint 2.1)
      * @return Pointer to the alignment control panel
      */
     virtual class AlignmentControlPanel* getAlignmentControlPanel() = 0;
->>>>>>> 66b07497
 
     /**
      * @brief Show or hide the progress dialog
