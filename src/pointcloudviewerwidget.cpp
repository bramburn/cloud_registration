#include "pointcloudviewerwidget.h"
#include "performance_profiler.h"
#include <QDebug>
#include <QDir>
#include <QCoreApplication>
#include <QPainter>
#include <QRadialGradient>
#include <QBrush>
#include <cmath>

PointCloudViewerWidget::PointCloudViewerWidget(QWidget *parent)
    : QOpenGLWidget(parent)
    , m_vertexBuffer(QOpenGLBuffer::VertexBuffer)
    , m_shaderProgram(nullptr)
    , m_ucsVertexBuffer(QOpenGLBuffer::VertexBuffer)
    , m_ucsShaderProgram(nullptr)
    , m_mvpMatrixLocation(-1)
    , m_colorLocation(-1)
    , m_pointSizeLocation(-1)
    , m_ucsMvpMatrixLocation(-1)
    , m_cameraPosition(0.0f, 0.0f, 5.0f)
    , m_cameraTarget(0.0f, 0.0f, 0.0f)
    , m_cameraUp(0.0f, 1.0f, 0.0f)
    , m_cameraDistance(5.0f)
    , m_cameraYaw(0.0f)
    , m_cameraPitch(0.0f)
    , m_mousePressed(false)
    , m_pressedButton(Qt::NoButton)
    , m_pointCount(0)
    , m_globalOffset(0.0f, 0.0f, 0.0f)
    , m_boundingBoxMin(0.0f, 0.0f, 0.0f)
    , m_boundingBoxMax(0.0f, 0.0f, 0.0f)
    , m_boundingBoxCenter(0.0f, 0.0f, 0.0f)
    , m_boundingBoxSize(1.0f)
    , m_pointColor(1.0f, 1.0f, 1.0f)
    , m_pointSize(2.0f)
    , m_hasData(false)
    , m_shadersInitialized(false)
    , m_showErrorState(true)  // Sprint 1.3: Start in error state
    , m_errorMessage("No point cloud data loaded")
    , m_currentState(ViewerState::Idle)  // Sprint 2.3: Initialize state
    , m_loadingProgress(0)
    , m_loadingAngle(0)
    , m_lodEnabled(false)  // Sprint 3.4: Initialize LOD state
    , m_lodSubsampleRate(0.5f)
    , m_octree(std::make_unique<Octree>())  // Sprint R1: Initialize octree
    , m_lodDistance1(50.0f)  // Sprint R1: Close LOD distance
    , m_lodDistance2(200.0f)  // Sprint R1: Far LOD distance
    , m_primaryScreenSpaceErrorThreshold(50.0f)  // Sprint R2: Primary threshold (pixels)
    , m_cullScreenSpaceErrorThreshold(2.0f)      // Sprint R2: Cull threshold (pixels)
    , m_renderWithColor(false)                   // Sprint R3: Initialize attribute rendering
    , m_renderWithIntensity(false)
    , m_pointSizeAttenuationEnabled(false)
    , m_minPointSize(1.0f)
    , m_maxPointSize(10.0f)
    , m_attenuationFactor(0.1f)
    , m_splattingEnabled(true)                    // Sprint R4: Initialize splatting and lighting
    , m_lightingEnabled(false)
    , m_lightDirection(0, 0, -1)
    , m_lightColor(Qt::white)
    , m_ambientIntensity(0.3f)
    , m_splatThreshold(10.0f)
    , m_pointShaderProgram(nullptr)
    , m_splatShaderProgram(nullptr)
    , m_splatTexture(nullptr)
    , m_fps(0.0f)
    , m_frameCount(0)
    , m_visiblePointCount(0)
{
    qDebug() << "PointCloudViewerWidget constructor started";
    setFocusPolicy(Qt::StrongFocus);

    // Initialize performance monitoring
    m_lastFrameTime = std::chrono::high_resolution_clock::now();

    // Initialize matrices
    m_modelMatrix.setToIdentity();
    m_viewMatrix.setToIdentity();
    m_projectionMatrix.setToIdentity();

    // Sprint 2.3: Setup loading animation timer
    m_loadingTimer = new QTimer(this);
    m_loadingTimer->setInterval(50); // 20 FPS animation
    connect(m_loadingTimer, &QTimer::timeout,
            this, &PointCloudViewerWidget::updateLoadingAnimation);

    // Sprint 2.2: Setup performance statistics timer
    m_statsTimer = new QTimer(this);
    m_statsTimer->setInterval(1000); // Update stats every second
    connect(m_statsTimer, &QTimer::timeout,
            this, &PointCloudViewerWidget::emitPerformanceStats);
    m_statsTimer->start();

    // Setup fonts for overlay text
    m_overlayFont.setFamily("Arial");
    m_overlayFont.setPointSize(16);
    m_overlayFont.setBold(true);

    m_detailFont.setFamily("Arial");
    m_detailFont.setPointSize(12);

    // Initialize in idle state
    setState(ViewerState::Idle, "Ready to load point cloud files");

    qDebug() << "PointCloudViewerWidget constructor completed";
}

PointCloudViewerWidget::~PointCloudViewerWidget()
{
    makeCurrent();

    if (m_shaderProgram) {
        delete m_shaderProgram;
    }

    if (m_ucsShaderProgram) {
        delete m_ucsShaderProgram;
    }

    // Sprint R4: Clean up splatting and lighting resources
    if (m_pointShaderProgram) {
        delete m_pointShaderProgram;
    }

    if (m_splatShaderProgram) {
        delete m_splatShaderProgram;
    }

    if (m_splatTexture) {
        delete m_splatTexture;
    }

    doneCurrent();
}

void PointCloudViewerWidget::initializeGL()
{
    qDebug() << "PointCloudViewerWidget::initializeGL() started";

    try {
        qDebug() << "Initializing OpenGL functions...";
        initializeOpenGLFunctions();
        qDebug() << "OpenGL functions initialized";

        // Log OpenGL information
        qDebug() << "OpenGL Version:" << reinterpret_cast<const char*>(glGetString(GL_VERSION));
        qDebug() << "OpenGL Vendor:" << reinterpret_cast<const char*>(glGetString(GL_VENDOR));
        qDebug() << "OpenGL Renderer:" << reinterpret_cast<const char*>(glGetString(GL_RENDERER));
        qDebug() << "GLSL Version:" << reinterpret_cast<const char*>(glGetString(GL_SHADING_LANGUAGE_VERSION));

        // Set clear color to dark gray with error checking (User Story 2)
        qDebug() << "Setting OpenGL state...";
        glClearColor(0.2f, 0.2f, 0.2f, 1.0f);
        GLenum error = glGetError();
        if (error != GL_NO_ERROR) {
            qCritical() << "OpenGL Error after glClearColor:" << QString("0x%1").arg(error, 0, 16);
        }

        // Enable depth testing with error checking
        glEnable(GL_DEPTH_TEST);
        error = glGetError();
        if (error != GL_NO_ERROR) {
            qCritical() << "OpenGL Error after glEnable(GL_DEPTH_TEST):" << QString("0x%1").arg(error, 0, 16);
        }

        // Enable point size control from vertex shader with error checking
        glEnable(GL_PROGRAM_POINT_SIZE);
        error = glGetError();
        if (error != GL_NO_ERROR) {
            qCritical() << "OpenGL Error after glEnable(GL_PROGRAM_POINT_SIZE):" << QString("0x%1").arg(error, 0, 16);
        }

        // Sprint R4: Enable blending for splat rendering
        glEnable(GL_BLEND);
        glBlendFunc(GL_SRC_ALPHA, GL_ONE_MINUS_SRC_ALPHA);
        error = glGetError();
        if (error != GL_NO_ERROR) {
            qCritical() << "OpenGL Error after enabling blending:" << QString("0x%1").arg(error, 0, 16);
        }
        qDebug() << "OpenGL state configured";

        // Setup shaders
        qDebug() << "Setting up main shaders...";
        setupShaders();
        qDebug() << "Main shaders setup completed";

        qDebug() << "Setting up UCS shaders...";
        setupUCSShaders();
        qDebug() << "UCS shaders setup completed";

        // Setup buffers
        qDebug() << "Setting up main buffers...";
        setupBuffers();
        qDebug() << "Main buffers setup completed";

        qDebug() << "Setting up UCS buffers...";
        setupUCSBuffers();
        qDebug() << "UCS buffers setup completed";

        // Sprint R4: Setup splatting and lighting shaders and resources
        qDebug() << "Setting up Sprint R4 splatting shaders...";
        setupSplatShaders();
        qDebug() << "Sprint R4 splatting shaders setup completed";

        qDebug() << "Setting up Sprint R4 splat texture...";
        setupSplatTexture();
        qDebug() << "Sprint R4 splat texture setup completed";

        qDebug() << "Setting up Sprint R4 splat VAOs...";
        setupSplatVertexArrayObject();
        qDebug() << "Sprint R4 splat VAOs setup completed";

        qDebug() << "OpenGL initialized successfully";
    } catch (const std::exception& e) {
        qCritical() << "Exception in initializeGL:" << e.what();
        throw;
    } catch (...) {
        qCritical() << "Unknown exception in initializeGL";
        throw;
    }
}

void PointCloudViewerWidget::resizeGL(int w, int h)
{
    glViewport(0, 0, w, h);

    // Update projection matrix
    m_projectionMatrix.setToIdentity();
    float aspect = float(w) / float(h ? h : 1);
    m_projectionMatrix.perspective(45.0f, aspect, 0.1f, 1000.0f);

    updateCamera();
}

void PointCloudViewerWidget::paintGL()
{
    // Clear buffers with error checking (User Story 2)
    glClear(GL_COLOR_BUFFER_BIT | GL_DEPTH_BUFFER_BIT);
    GLenum error = glGetError();
    if (error != GL_NO_ERROR) {
        qCritical() << "OpenGL Error after glClear:" << QString("0x%1").arg(error, 0, 16);
    }

    // Sprint 2.3: Handle state-based rendering
    if (m_currentState == ViewerState::DisplayingData && m_hasData && m_shadersInitialized) {
        // Sprint R4: Use new scene rendering with splatting and lighting
        if (m_splattingEnabled || m_lightingEnabled) {
            renderScene();
        }
        // Sprint R3: Use enhanced attribute rendering if color/intensity features are enabled
        else if (m_renderWithColor || m_renderWithIntensity || m_pointSizeAttenuationEnabled) {
            renderWithAttributes();
        }
        // Sprint R2: Use screen-space error LOD if enabled, otherwise fall back to R1 or traditional
        else if (m_lodEnabled && m_octree && m_octree->root) {
            renderWithScreenSpaceErrorLOD();
        } else {
            // Fallback: traditional rendering
            qDebug() << "paintGL: Rendering" << m_pointCount << "points (traditional)";

            // Use shader program with error checking
            if (!m_shaderProgram->bind()) {
                qWarning() << "Failed to bind shader program";
                paintOverlayGL(); // Still show overlay even if shader fails
                return;
            }
            error = glGetError();
            if (error != GL_NO_ERROR) {
                qCritical() << "OpenGL Error after shader bind:" << QString("0x%1").arg(error, 0, 16);
            }

            // Calculate MVP matrix
            QMatrix4x4 mvpMatrix = m_projectionMatrix * m_viewMatrix * m_modelMatrix;

            // Set uniforms with error checking
            m_shaderProgram->setUniformValue(m_mvpMatrixLocation, mvpMatrix);
            error = glGetError();
            if (error != GL_NO_ERROR) {
                qCritical() << "OpenGL Error after setting MVP matrix uniform:" << QString("0x%1").arg(error, 0, 16);
            }

            m_shaderProgram->setUniformValue(m_colorLocation, m_pointColor);
            error = glGetError();
            if (error != GL_NO_ERROR) {
                qCritical() << "OpenGL Error after setting color uniform:" << QString("0x%1").arg(error, 0, 16);
            }

            m_shaderProgram->setUniformValue(m_pointSizeLocation, m_pointSize);
            error = glGetError();
            if (error != GL_NO_ERROR) {
                qCritical() << "OpenGL Error after setting point size uniform:" << QString("0x%1").arg(error, 0, 16);
            }

            // Bind VAO and draw points with error checking
            m_vertexArrayObject.bind();
            error = glGetError();
            if (error != GL_NO_ERROR) {
                qCritical() << "OpenGL Error after VAO bind:" << QString("0x%1").arg(error, 0, 16);
            }

            glDrawArrays(GL_POINTS, 0, m_pointCount);
            error = glGetError();
            if (error != GL_NO_ERROR) {
                qCritical() << "OpenGL Error after glDrawArrays:" << QString("0x%1").arg(error, 0, 16);
            }

            m_vertexArrayObject.release();
            m_shaderProgram->release();
        }

        // Draw UCS indicator
        drawUCS();

        // Update FPS counter
        updateFPS();
    } else if (m_showErrorState || !m_hasData) {
        // Sprint 1.3: Handle legacy error state rendering (Task 1.3.3.2)
        renderErrorState();
    }

    // Sprint 2.3: Always draw overlay for state feedback
    paintOverlayGL();
}

void PointCloudViewerWidget::setupShaders()
{
    m_shaderProgram = new QOpenGLShaderProgram(this);

    // Sprint R3: Enhanced vertex shader with attribute support (Tasks R3.1.2, R3.2.2, R3.3.1)
    const char* vertexShaderSource = R"(
        #version 330 core

        // Vertex attributes as specified in backlog Task R3.1.2, R3.2.2
        layout (location = 0) in vec3 position;
        layout (location = 1) in vec3 vertexColor;
        layout (location = 2) in float vertexIntensity;

        // Uniforms for transformation
        uniform mat4 mvpMatrix;

        // Uniforms for point size attenuation as specified in Task R3.3.1
        uniform vec3 cameraPosition_worldSpace;
        uniform float minPointSize;
        uniform float maxPointSize;
        uniform float attenuationFactor;
        uniform bool pointSizeAttenuationEnabled;
        uniform float basePointSize;

        // Outputs to fragment shader
        out vec3 fragVertexColor;
        out float fragVertexIntensity;

        void main() {
            gl_Position = mvpMatrix * vec4(position, 1.0);

            // Pass attributes to fragment shader
            fragVertexColor = vertexColor;
            fragVertexIntensity = vertexIntensity;

            // Point size attenuation calculation as specified in Task R3.3.1
            if (pointSizeAttenuationEnabled) {
                float distance = length(cameraPosition_worldSpace - position);
                float attenuatedSize = basePointSize / (1.0 + distance * attenuationFactor);
                gl_PointSize = clamp(attenuatedSize, minPointSize, maxPointSize);
            } else {
                gl_PointSize = basePointSize;
            }
        }
    )";

    // Sprint R3: Enhanced fragment shader with attribute rendering (Tasks R3.1.3, R3.2.3)
    const char* fragmentShaderSource = R"(
        #version 330 core

        // Inputs from vertex shader
        in vec3 fragVertexColor;
        in float fragVertexIntensity;

        // Uniforms for rendering control
        uniform bool renderWithColor;
        uniform bool renderWithIntensity;
        uniform vec3 uniformColor;

        out vec4 fragColor;

        void main() {
            vec3 finalColor = uniformColor;

            // Color rendering logic as specified in Task R3.1.3
            if (renderWithColor) {
                finalColor = fragVertexColor;
            }

            // Intensity rendering logic as specified in Task R3.2.3
            if (renderWithIntensity) {
                if (renderWithColor) {
                    // Modulate color with intensity
                    finalColor = fragVertexColor * fragVertexIntensity;
                } else {
                    // Grayscale intensity mapping
                    finalColor = vec3(fragVertexIntensity);
                }
            }

            // Create circular point shape with smooth edges
            vec2 coord = gl_PointCoord - vec2(0.5);
            float distance = length(coord);
            if (distance > 0.5) {
                discard;
            }

            float alpha = 1.0 - smoothstep(0.3, 0.5, distance);
            fragColor = vec4(finalColor, alpha);
        }
    )";

    // Compile shaders
    if (!m_shaderProgram->addShaderFromSourceCode(QOpenGLShader::Vertex, vertexShaderSource)) {
        qCritical() << "Failed to compile vertex shader:" << m_shaderProgram->log();
        return;
    }

    if (!m_shaderProgram->addShaderFromSourceCode(QOpenGLShader::Fragment, fragmentShaderSource)) {
        qCritical() << "Failed to compile fragment shader:" << m_shaderProgram->log();
        return;
    }

    // Link shader program
    if (!m_shaderProgram->link()) {
        qCritical() << "Failed to link shader program:" << m_shaderProgram->log();
        return;
    }

    // Get uniform locations with detailed checking (User Story 2)
    m_mvpMatrixLocation = m_shaderProgram->uniformLocation("mvpMatrix");
    m_colorLocation = m_shaderProgram->uniformLocation("color");
    m_pointSizeLocation = m_shaderProgram->uniformLocation("pointSize");

    qDebug() << "Uniform locations:";
    qDebug() << "  mvpMatrix:" << m_mvpMatrixLocation;
    qDebug() << "  color:" << m_colorLocation;
    qDebug() << "  pointSize:" << m_pointSizeLocation;

    if (m_mvpMatrixLocation == -1) {
        qCritical() << "Failed to get mvpMatrix uniform location - shader may have optimized it out or name is incorrect";
    }
    if (m_colorLocation == -1) {
        qCritical() << "Failed to get color uniform location - shader may have optimized it out or name is incorrect";
    }
    if (m_pointSizeLocation == -1) {
        qCritical() << "Failed to get pointSize uniform location - shader may have optimized it out or name is incorrect";
    }

    // Only set initialized flag if all uniforms are found
    if (m_mvpMatrixLocation != -1 && m_colorLocation != -1 && m_pointSizeLocation != -1) {
        m_shadersInitialized = true;
        qDebug() << "Shaders compiled and linked successfully - all uniforms found";
    } else {
        m_shadersInitialized = false;
        qCritical() << "Shader setup failed - one or more uniform locations not found";
    }
}

void PointCloudViewerWidget::setupBuffers()
{
    // Create VAO
    if (!m_vertexArrayObject.create()) {
        qCritical() << "Failed to create VAO";
        return;
    }

    // Create VBO
    if (!m_vertexBuffer.create()) {
        qCritical() << "Failed to create VBO";
        return;
    }

    // Sprint R3: Setup enhanced vertex array object for attribute rendering (Task R3.1.4)
    setupEnhancedVertexArrayObject();

    qDebug() << "OpenGL buffers created successfully";
}

// Sprint R3: Enhanced vertex array object setup (as per backlog Task R3.1.4)
void PointCloudViewerWidget::setupEnhancedVertexArrayObject()
{
    m_vertexArrayObject.bind();
    m_vertexBuffer.bind();

    if (m_shaderProgram) {
        m_shaderProgram->bind();

        // Position attribute (location 0) - XYZ
        m_shaderProgram->enableAttributeArray(0);
        m_shaderProgram->setAttributeBuffer(0, GL_FLOAT,
            offsetof(VertexData, position), 3, sizeof(VertexData));

        // Color attribute (location 1) - RGB
        m_shaderProgram->enableAttributeArray(1);
        m_shaderProgram->setAttributeBuffer(1, GL_FLOAT,
            offsetof(VertexData, color), 3, sizeof(VertexData));

        // Intensity attribute (location 2) - I
        m_shaderProgram->enableAttributeArray(2);
        m_shaderProgram->setAttributeBuffer(2, GL_FLOAT,
            offsetof(VertexData, intensity), 1, sizeof(VertexData));

        m_shaderProgram->release();
    }

    m_vertexBuffer.release();
    m_vertexArrayObject.release();
}

void PointCloudViewerWidget::loadPointCloud(const std::vector<float>& points)
{
    PROFILE_FUNCTION();

    // Debug logging for data reception (User Story 1)
    qDebug() << "=== PointCloudViewerWidget::loadPointCloud ===";
    qDebug() << "Received points vector size:" << points.size();
    qDebug() << "Number of points:" << (points.size() / 3);

    if (points.empty() || points.size() % 3 != 0) {
        qWarning() << "Invalid point cloud data - empty or not divisible by 3";
        return;
    }

    makeCurrent();

    // First, calculate the global offset from the original data (User Story 3)
    QVector3D originalMin, originalMax;
    if (!points.empty()) {
        originalMin = QVector3D(points[0], points[1], points[2]);
        originalMax = originalMin;

        for (size_t i = 0; i < points.size(); i += 3) {
            if (i + 2 < points.size()) {
                QVector3D point(points[i], points[i + 1], points[i + 2]);
                originalMin.setX(std::min(originalMin.x(), point.x()));
                originalMin.setY(std::min(originalMin.y(), point.y()));
                originalMin.setZ(std::min(originalMin.z(), point.z()));
                originalMax.setX(std::max(originalMax.x(), point.x()));
                originalMax.setY(std::max(originalMax.y(), point.y()));
                originalMax.setZ(std::max(originalMax.z(), point.z()));
            }
        }

        // Calculate global offset as the center of the original bounding box
        m_globalOffset = (originalMin + originalMax) * 0.5f;

        qDebug() << "Original bounding box - Min:" << originalMin << "Max:" << originalMax;
        qDebug() << "Global offset calculated:" << m_globalOffset;

        // Apply coordinate transformation - center points around origin
        m_pointData = points; // Copy the data first
        for (size_t i = 0; i < m_pointData.size(); i += 3) {
            if (i + 2 < m_pointData.size()) {
                m_pointData[i] -= m_globalOffset.x();
                m_pointData[i + 1] -= m_globalOffset.y();
                m_pointData[i + 2] -= m_globalOffset.z();
            }
        }

        qDebug() << "Applied coordinate transformation - points centered around origin";
    } else {
        m_pointData = points;
        m_globalOffset = QVector3D(0, 0, 0);
    }

    m_pointCount = static_cast<int>(m_pointData.size() / 3);
    qDebug() << "Point count set to:" << m_pointCount;

    // Calculate bounding box (now on transformed coordinates)
    calculateBoundingBox();

    // Debug logging after bounding box calculation (User Story 1)
    qDebug() << "Bounding box calculated:";
    qDebug() << "  Min:" << m_boundingBoxMin;
    qDebug() << "  Max:" << m_boundingBoxMax;
    qDebug() << "  Center:" << m_boundingBoxCenter;
    qDebug() << "  Size:" << m_boundingBoxSize;

    // Update camera to fit the point cloud using proper field-of-view calculation
    fitCameraToPointCloud();

    // Debug logging after camera fitting (User Story 1)
    qDebug() << "Camera fitted:";
    qDebug() << "  Distance:" << m_cameraDistance;

    updateCamera();

    // Debug logging after camera update (User Story 1)
    qDebug() << "Camera updated:";
    qDebug() << "  Position:" << m_cameraPosition;
    qDebug() << "  Target:" << m_cameraTarget;

    // Upload data to GPU with OpenGL error checking (User Story 2)
    {
        PROFILE_SECTION("GPU::DataUpload");
        m_vertexArrayObject.bind();
        GLenum error = glGetError();
        if (error != GL_NO_ERROR) {
            qCritical() << "OpenGL Error after VAO bind:" << QString("0x%1").arg(error, 0, 16);
        }

        m_vertexBuffer.bind();
        error = glGetError();
        if (error != GL_NO_ERROR) {
            qCritical() << "OpenGL Error after VBO bind:" << QString("0x%1").arg(error, 0, 16);
        }

        m_vertexBuffer.allocate(m_pointData.data(), static_cast<int>(m_pointData.size() * sizeof(float)));
        error = glGetError();
        if (error != GL_NO_ERROR) {
            qCritical() << "OpenGL Error after VBO allocate:" << QString("0x%1").arg(error, 0, 16);
        }

        // Set vertex attribute
        glEnableVertexAttribArray(0);
        error = glGetError();
        if (error != GL_NO_ERROR) {
            qCritical() << "OpenGL Error after glEnableVertexAttribArray:" << QString("0x%1").arg(error, 0, 16);
        }

        glVertexAttribPointer(0, 3, GL_FLOAT, GL_FALSE, 3 * sizeof(float), nullptr);
        error = glGetError();
        if (error != GL_NO_ERROR) {
            qCritical() << "OpenGL Error after glVertexAttribPointer:" << QString("0x%1").arg(error, 0, 16);
        }

        m_vertexBuffer.release();
        m_vertexArrayObject.release();
    }

    m_hasData = true;
    qDebug() << "m_hasData set to true";

    // Sprint R1: Build octree for LOD system
    if (m_lodEnabled) {
        qDebug() << "Building octree for LOD system...";
        m_octree->buildFromFloatArray(m_pointData, 8, 100);
        qDebug() << "Octree built - Total points:" << m_octree->getTotalPointCount()
                 << "Max depth:" << m_octree->getMaxDepth()
                 << "Node count:" << m_octree->getNodeCount();
    }

    // Sprint 1.3: Clear error state when data is successfully loaded
    m_showErrorState = false;
    m_errorMessage.clear();

    doneCurrent();
    update(); // Trigger repaint

    qDebug() << "Point cloud loading completed successfully";
}

void PointCloudViewerWidget::clearPointCloud()
{
    // Task 1.3.3.2: Enhanced data clearing for Sprint 1.3
    qDebug() << "PointCloudViewerWidget::clearPointCloud() - Clearing all point cloud data";

    makeCurrent();

    // Clear all point data
    m_pointData.clear();
    m_pointCount = 0;
    m_hasData = false;

    // Reset bounding box
    m_boundingBoxMin = QVector3D(0.0f, 0.0f, 0.0f);
    m_boundingBoxMax = QVector3D(0.0f, 0.0f, 0.0f);
    m_boundingBoxCenter = QVector3D(0.0f, 0.0f, 0.0f);
    m_boundingBoxSize = 1.0f;

    // Reset global offset
    m_globalOffset = QVector3D(0.0f, 0.0f, 0.0f);

    // Set error state display
    m_showErrorState = true;
    m_errorMessage = "No point cloud data loaded";

    doneCurrent();
    update(); // Trigger repaint to show cleared state

    qDebug() << "PointCloudViewerWidget::clearPointCloud() - Data cleared, error state set";
}

void PointCloudViewerWidget::calculateBoundingBox()
{
    if (m_pointData.empty()) {
        return;
    }

    // Initialize with first point
    m_boundingBoxMin = QVector3D(m_pointData[0], m_pointData[1], m_pointData[2]);
    m_boundingBoxMax = m_boundingBoxMin;

    // Find min/max for each axis
    for (size_t i = 0; i < m_pointData.size(); i += 3) {
        QVector3D point(m_pointData[i], m_pointData[i + 1], m_pointData[i + 2]);

        m_boundingBoxMin.setX(std::min(m_boundingBoxMin.x(), point.x()));
        m_boundingBoxMin.setY(std::min(m_boundingBoxMin.y(), point.y()));
        m_boundingBoxMin.setZ(std::min(m_boundingBoxMin.z(), point.z()));

        m_boundingBoxMax.setX(std::max(m_boundingBoxMax.x(), point.x()));
        m_boundingBoxMax.setY(std::max(m_boundingBoxMax.y(), point.y()));
        m_boundingBoxMax.setZ(std::max(m_boundingBoxMax.z(), point.z()));
    }

    // Calculate center and size
    m_boundingBoxCenter = (m_boundingBoxMin + m_boundingBoxMax) * 0.5f;
    QVector3D size = m_boundingBoxMax - m_boundingBoxMin;
    m_boundingBoxSize = std::max({size.x(), size.y(), size.z()});

    if (m_boundingBoxSize < 0.001f) {
        m_boundingBoxSize = 1.0f; // Prevent division by zero
    }
}

void PointCloudViewerWidget::fitCameraToPointCloud()
{
    if (m_boundingBoxSize < 0.001f) {
        return; // No valid bounding box
    }

    // Set camera target to bounding box center
    m_cameraTarget = m_boundingBoxCenter;

    // Calculate optimal camera distance using field of view
    const float fov = 45.0f; // Field of view in degrees (matches projection matrix)
    const float aspect = static_cast<float>(width()) / static_cast<float>(height() ? height() : 1);

    // Calculate the maximum extent in any direction
    QVector3D size = m_boundingBoxMax - m_boundingBoxMin;
    float maxExtent = std::max({size.x(), size.y(), size.z()});

    // Add some padding (20% extra space around the object)
    maxExtent *= 1.2f;

    // Calculate distance needed to fit the object in view
    // For a perspective projection, distance = (extent/2) / tan(fov/2)
    float fovRadians = qDegreesToRadians(fov / 2.0f);
    float distance = (maxExtent / 2.0f) / std::tan(fovRadians);

    // Adjust for aspect ratio - use the smaller dimension to ensure everything fits
    if (aspect < 1.0f) {
        distance /= aspect;
    }

    // Set minimum distance to prevent getting too close
    distance = std::max(distance, maxExtent * 0.5f);

    m_cameraDistance = distance;

    // Reset camera angles for a good initial view
    m_cameraYaw = 0.0f;
    m_cameraPitch = 0.0f;

    qDebug() << "Camera fitted - Distance:" << m_cameraDistance
             << "Target:" << m_cameraTarget
             << "Max extent:" << maxExtent;
}

void PointCloudViewerWidget::updateCamera()
{
    // Calculate camera position based on spherical coordinates
    float x = m_cameraDistance * cos(m_cameraPitch) * cos(m_cameraYaw);
    float y = m_cameraDistance * sin(m_cameraPitch);
    float z = m_cameraDistance * cos(m_cameraPitch) * sin(m_cameraYaw);

    m_cameraPosition = m_cameraTarget + QVector3D(x, y, z);

    // Update view matrix
    m_viewMatrix.setToIdentity();
    m_viewMatrix.lookAt(m_cameraPosition, m_cameraTarget, m_cameraUp);

    update();
}

void PointCloudViewerWidget::mousePressEvent(QMouseEvent *event)
{
    m_lastMousePosition = event->pos();
    m_mousePressed = true;
    m_pressedButton = event->button();
}

void PointCloudViewerWidget::mouseMoveEvent(QMouseEvent *event)
{
    if (!m_mousePressed) {
        return;
    }

    QPoint delta = event->pos() - m_lastMousePosition;
    m_lastMousePosition = event->pos();

    const float sensitivity = 0.01f;

    if (m_pressedButton == Qt::LeftButton) {
        // Orbit camera
        m_cameraYaw += delta.x() * sensitivity;
        m_cameraPitch -= delta.y() * sensitivity;

        // Clamp pitch to prevent flipping
        m_cameraPitch = std::max(-static_cast<float>(M_PI)/2.0f + 0.1f, std::min(static_cast<float>(M_PI)/2.0f - 0.1f, m_cameraPitch));

        updateCamera();
    } else if (m_pressedButton == Qt::RightButton) {
        // Pan camera
        QVector3D right = QVector3D::crossProduct(m_cameraTarget - m_cameraPosition, m_cameraUp).normalized();
        QVector3D up = QVector3D::crossProduct(right, m_cameraTarget - m_cameraPosition).normalized();

        float panSpeed = m_boundingBoxSize * 0.001f;
        QVector3D panOffset = (right * -delta.x() + up * delta.y()) * panSpeed;

        m_cameraTarget += panOffset;
        updateCamera();
    }
}

void PointCloudViewerWidget::wheelEvent(QWheelEvent *event)
{
    const float zoomSpeed = 0.1f;
    float zoomFactor = 1.0f + (event->angleDelta().y() / 120.0f) * zoomSpeed;

    m_cameraDistance *= zoomFactor;
    m_cameraDistance = std::max(0.1f, std::min(m_boundingBoxSize * 10.0f, m_cameraDistance));

    updateCamera();
}

// View control methods
void PointCloudViewerWidget::setTopView()
{
    // Top view: Camera directly above target, looking down
    m_cameraYaw = 0.0f;
    m_cameraPitch = static_cast<float>(M_PI) / 2.0f - 0.1f; // Almost 90 degrees, avoid singularity
    m_cameraUp = QVector3D(0.0f, 0.0f, -1.0f); // Z-axis points forward in top view
    updateCamera();
}

// Sprint 1.3: Error state rendering implementation for Task 1.3.3.2
void PointCloudViewerWidget::renderErrorState()
{
    // Render centered text indicating no data loaded or error state
    // Since we're in an OpenGL context, we need to use QPainter overlay

    // Create a simple text rendering using OpenGL-compatible method
    // For now, just clear the screen with a different color to indicate error state
    glClearColor(0.1f, 0.1f, 0.1f, 1.0f); // Darker background for error state
    glClear(GL_COLOR_BUFFER_BIT | GL_DEPTH_BUFFER_BIT);

    // Note: For proper text rendering in OpenGL context, we would need to:
    // 1. Use texture-based text rendering, or
    // 2. Use QPainter with paintEvent override, or
    // 3. Use a text rendering library like FreeType
    // For now, the darker background serves as a visual indicator

    qDebug() << "renderErrorState: Displaying error state -" << m_errorMessage;
}

void PointCloudViewerWidget::setLeftView()
{
    // Left view: Camera to the left of target, looking right
    m_cameraYaw = -static_cast<float>(M_PI) / 2.0f; // -90 degrees
    m_cameraPitch = 0.0f;
    m_cameraUp = QVector3D(0.0f, 1.0f, 0.0f); // Y-axis points up
    updateCamera();
}

void PointCloudViewerWidget::setRightView()
{
    // Right view: Camera to the right of target, looking left
    m_cameraYaw = static_cast<float>(M_PI) / 2.0f; // 90 degrees
    m_cameraPitch = 0.0f;
    m_cameraUp = QVector3D(0.0f, 1.0f, 0.0f); // Y-axis points up
    updateCamera();
}

void PointCloudViewerWidget::setBottomView()
{
    // Bottom view: Camera directly below target, looking up
    m_cameraYaw = 0.0f;
    m_cameraPitch = -static_cast<float>(M_PI) / 2.0f + 0.1f; // Almost -90 degrees, avoid singularity
    m_cameraUp = QVector3D(0.0f, 0.0f, 1.0f); // Z-axis points forward in bottom view
    updateCamera();
}

// UCS implementation
void PointCloudViewerWidget::setupUCSShaders()
{
    m_ucsShaderProgram = new QOpenGLShaderProgram(this);

    // UCS Vertex shader - simple line rendering
    const char* ucsVertexShaderSource = R"(
        #version 330 core

        layout (location = 0) in vec3 position;
        layout (location = 1) in vec3 color;

        uniform mat4 mvpMatrix;

        out vec3 vertexColor;

        void main()
        {
            gl_Position = mvpMatrix * vec4(position, 1.0);
            vertexColor = color;
        }
    )";

    // UCS Fragment shader
    const char* ucsFragmentShaderSource = R"(
        #version 330 core

        in vec3 vertexColor;
        out vec4 fragColor;

        void main()
        {
            fragColor = vec4(vertexColor, 1.0);
        }
    )";

    // Compile and link UCS shaders
    if (!m_ucsShaderProgram->addShaderFromSourceCode(QOpenGLShader::Vertex, ucsVertexShaderSource)) {
        qCritical() << "Failed to compile UCS vertex shader:" << m_ucsShaderProgram->log();
        return;
    }

    if (!m_ucsShaderProgram->addShaderFromSourceCode(QOpenGLShader::Fragment, ucsFragmentShaderSource)) {
        qCritical() << "Failed to compile UCS fragment shader:" << m_ucsShaderProgram->log();
        return;
    }

    if (!m_ucsShaderProgram->link()) {
        qCritical() << "Failed to link UCS shader program:" << m_ucsShaderProgram->log();
        return;
    }

    // Get UCS uniform locations
    m_ucsMvpMatrixLocation = m_ucsShaderProgram->uniformLocation("mvpMatrix");

    if (m_ucsMvpMatrixLocation == -1) {
        qWarning() << "Failed to get UCS uniform locations";
    }

    qDebug() << "UCS shaders compiled and linked successfully";
}

void PointCloudViewerWidget::setupUCSBuffers()
{
    // Create UCS VAO
    if (!m_ucsVertexArrayObject.create()) {
        qCritical() << "Failed to create UCS VAO";
        return;
    }

    // Create UCS VBO
    if (!m_ucsVertexBuffer.create()) {
        qCritical() << "Failed to create UCS VBO";
        return;
    }

    // Define UCS axes data (position + color)
    // Each axis: origin to endpoint, with color
    // X-axis: Red (1,0,0), Y-axis: Green (0,1,0), Z-axis: Blue (0,0,1)
    float ucsVertices[] = {
        // X-axis (Red)
        0.0f, 0.0f, 0.0f,  1.0f, 0.0f, 0.0f,  // Origin, Red
        1.0f, 0.0f, 0.0f,  1.0f, 0.0f, 0.0f,  // X endpoint, Red

        // Y-axis (Green)
        0.0f, 0.0f, 0.0f,  0.0f, 1.0f, 0.0f,  // Origin, Green
        0.0f, 1.0f, 0.0f,  0.0f, 1.0f, 0.0f,  // Y endpoint, Green

        // Z-axis (Blue)
        0.0f, 0.0f, 0.0f,  0.0f, 0.0f, 1.0f,  // Origin, Blue
        0.0f, 0.0f, 1.0f,  0.0f, 0.0f, 1.0f   // Z endpoint, Blue
    };

    // Upload UCS data to GPU
    m_ucsVertexArrayObject.bind();
    m_ucsVertexBuffer.bind();
    m_ucsVertexBuffer.allocate(ucsVertices, sizeof(ucsVertices));

    // Set vertex attributes for UCS
    // Position attribute (location 0)
    glEnableVertexAttribArray(0);
    glVertexAttribPointer(0, 3, GL_FLOAT, GL_FALSE, 6 * sizeof(float), nullptr);

    // Color attribute (location 1)
    glEnableVertexAttribArray(1);
    glVertexAttribPointer(1, 3, GL_FLOAT, GL_FALSE, 6 * sizeof(float), reinterpret_cast<void*>(3 * sizeof(float)));

    m_ucsVertexBuffer.release();
    m_ucsVertexArrayObject.release();

    qDebug() << "UCS buffers created successfully";
}

void PointCloudViewerWidget::drawUCS()
{
    if (!m_ucsShaderProgram || m_ucsMvpMatrixLocation == -1) {
        return;
    }

    // Save current OpenGL state
    GLboolean depthTestEnabled = glIsEnabled(GL_DEPTH_TEST);
    GLfloat lineWidth;
    glGetFloatv(GL_LINE_WIDTH, &lineWidth);

    // Configure OpenGL for UCS rendering
    glDisable(GL_DEPTH_TEST); // UCS should always be visible
    glLineWidth(3.0f); // Make UCS lines thicker

    // Use UCS shader program
    if (!m_ucsShaderProgram->bind()) {
        qWarning() << "Failed to bind UCS shader program";
        return;
    }

    // Calculate UCS transformation matrix
    // Position UCS in top-right corner of screen
    QMatrix4x4 ucsProjectionMatrix;
    QMatrix4x4 ucsViewMatrix;
    QMatrix4x4 ucsModelMatrix;

    // Create orthographic projection for screen-space positioning
    float aspectRatio = static_cast<float>(width()) / static_cast<float>(height() ? height() : 1);
    ucsProjectionMatrix.ortho(-aspectRatio, aspectRatio, -1.0f, 1.0f, -10.0f, 10.0f);

    // Extract rotation from current view matrix (remove translation)
    QMatrix4x4 rotationMatrix = m_viewMatrix;
    rotationMatrix.setColumn(3, QVector4D(0, 0, 0, 1)); // Remove translation

    // Position UCS in top-right corner
    ucsModelMatrix.translate(aspectRatio * 0.7f, 0.7f, 0.0f); // Top-right corner
    ucsModelMatrix.scale(0.15f); // Scale down the UCS

    // Apply only rotation from camera (not translation)
    ucsViewMatrix = rotationMatrix;

    // Calculate final MVP matrix for UCS
    QMatrix4x4 ucsMvpMatrix = ucsProjectionMatrix * ucsViewMatrix * ucsModelMatrix;

    // Set UCS uniforms
    m_ucsShaderProgram->setUniformValue(m_ucsMvpMatrixLocation, ucsMvpMatrix);

    // Bind UCS VAO and draw lines
    m_ucsVertexArrayObject.bind();
    glDrawArrays(GL_LINES, 0, 6); // 6 vertices (3 lines, 2 vertices each)
    m_ucsVertexArrayObject.release();

    m_ucsShaderProgram->release();

    // Restore OpenGL state
    if (depthTestEnabled) {
        glEnable(GL_DEPTH_TEST);
    }
    glLineWidth(lineWidth);
}

// Sprint 2.3: State management and visual feedback methods
void PointCloudViewerWidget::setState(ViewerState state, const QString &message)
{
    if (m_currentState != state) {
        m_currentState = state;
        m_stateMessage = message;

        switch (state) {
            case ViewerState::Loading:
                m_loadingProgress = 0;
                m_loadingStage = "Initializing...";
                m_loadingTimer->start();
                break;

            case ViewerState::DisplayingData:
                m_loadingTimer->stop();
                break;

            case ViewerState::LoadFailed:
                m_loadingTimer->stop();
                break;

            case ViewerState::Idle:
                m_loadingTimer->stop();
                break;
        }

        update(); // Trigger repaint
    }
}

void PointCloudViewerWidget::onLoadingStarted()
{
    setState(ViewerState::Loading, "Loading point cloud...");
}

void PointCloudViewerWidget::onLoadingProgress(int percentage, const QString &stage)
{
    m_loadingProgress = percentage;
    m_loadingStage = stage;
    update(); // Trigger repaint to update progress display
}

void PointCloudViewerWidget::onLoadingFinished(bool success, const QString &message,
                                              const std::vector<float> &points)
{
    if (success && !points.empty()) {
        setState(ViewerState::DisplayingData, message);
        loadPointCloud(points);
    } else {
        setState(ViewerState::LoadFailed, message);
    }
}

void PointCloudViewerWidget::updateLoadingAnimation()
{
    m_loadingAngle = (m_loadingAngle + 10) % 360;
    update(); // Trigger repaint for animation
}

void PointCloudViewerWidget::paintOverlayGL()
{
    // Use QPainter for text overlays on top of OpenGL content
    QPainter painter(this);
    painter.setRenderHint(QPainter::Antialiasing);

    switch (m_currentState) {
        case ViewerState::Loading:
            drawLoadingState(painter);
            break;

        case ViewerState::LoadFailed:
            drawLoadFailedState(painter);
            break;

        case ViewerState::Idle:
            drawIdleState(painter);
            break;

        case ViewerState::DisplayingData:
            // No overlay needed when displaying data
            break;
    }
}

void PointCloudViewerWidget::drawLoadingState(QPainter &painter)
{
    QRect rect = this->rect();
    QPoint center = rect.center();

    // Semi-transparent background
    painter.fillRect(rect, QColor(0, 0, 0, 100));

    // Draw loading spinner
    painter.setPen(QPen(QColor(100, 150, 255), 3));
    painter.setFont(m_overlayFont);

    const int spinnerRadius = 30;

    // Draw spinning arc
    QRect spinnerRect(center.x() - spinnerRadius, center.y() - spinnerRadius - 40,
                      spinnerRadius * 2, spinnerRadius * 2);

    painter.drawArc(spinnerRect, m_loadingAngle * 16, 120 * 16); // 120 degree arc

    // Draw main loading text
    painter.setPen(QColor(255, 255, 255));
    QRect textRect = rect;
    textRect.setTop(center.y() + 10);
    textRect.setHeight(30);

    painter.drawText(textRect, Qt::AlignCenter, "Loading Point Cloud...");

    // Draw progress information
    painter.setFont(m_detailFont);
    QRect progressRect = rect;
    progressRect.setTop(center.y() + 50);
    progressRect.setHeight(20);

    QString progressText = QString("%1% - %2").arg(m_loadingProgress).arg(m_loadingStage);
    painter.drawText(progressRect, Qt::AlignCenter, progressText);

    // Draw progress bar
    const int progressBarWidth = 300;
    const int progressBarHeight = 6;
    QRect progressBarRect(center.x() - progressBarWidth/2, center.y() + 80,
                         progressBarWidth, progressBarHeight);

    // Background
    painter.fillRect(progressBarRect, QColor(70, 70, 70));

    // Progress fill
    QRect fillRect = progressBarRect;
    fillRect.setWidth((progressBarWidth * m_loadingProgress) / 100);
    painter.fillRect(fillRect, QColor(100, 150, 255));

    // Progress bar border
    painter.setPen(QColor(150, 150, 150));
    painter.drawRect(progressBarRect);
}

void PointCloudViewerWidget::drawLoadFailedState(QPainter &painter)
{
    QRect rect = this->rect();
    QPoint center = rect.center();

    // Semi-transparent red background
    painter.fillRect(rect, QColor(100, 0, 0, 80));

    // Draw error icon (simple X)
    painter.setPen(QPen(QColor(255, 100, 100), 4));
    const int iconSize = 40;
    QRect iconRect(center.x() - iconSize/2, center.y() - iconSize/2 - 40,
                   iconSize, iconSize);

    painter.drawLine(iconRect.topLeft(), iconRect.bottomRight());
    painter.drawLine(iconRect.topRight(), iconRect.bottomLeft());

    // Draw main error text
    painter.setPen(QColor(255, 255, 255));
    painter.setFont(m_overlayFont);

    QRect textRect = rect;
    textRect.setTop(center.y() + 10);
    textRect.setHeight(30);

    painter.drawText(textRect, Qt::AlignCenter, "Failed to Load File");

    // Draw error details
    painter.setFont(m_detailFont);
    QRect detailRect = rect;
    detailRect.setTop(center.y() + 50);
    detailRect.setHeight(60);
    detailRect.adjust(20, 0, -20, 0); // Add margins

    painter.drawText(detailRect, Qt::AlignCenter | Qt::TextWordWrap, m_stateMessage);
}

void PointCloudViewerWidget::drawIdleState(QPainter &painter)
{
    QRect rect = this->rect();
    QPoint center = rect.center();

    // Light background
    painter.fillRect(rect, QColor(50, 50, 50, 50));

    // Draw file icon (simple representation)
    painter.setPen(QPen(QColor(150, 150, 150), 2));
    painter.setBrush(QBrush(QColor(200, 200, 200, 100)));

    const int iconWidth = 60;
    const int iconHeight = 80;
    QRect iconRect(center.x() - iconWidth/2, center.y() - iconHeight/2 - 20,
                   iconWidth, iconHeight);

    painter.drawRoundedRect(iconRect, 5, 5);

    // Draw some lines to represent file content
    painter.setPen(QColor(150, 150, 150));
    for (int i = 0; i < 4; ++i) {
        int lineY = iconRect.top() + 20 + i * 12;
        int lineWidth = (i == 3) ? iconWidth / 2 : iconWidth - 20;
        painter.drawLine(iconRect.left() + 10, lineY,
                        iconRect.left() + 10 + lineWidth, lineY);
    }

    // Draw main text
    painter.setPen(QColor(200, 200, 200));
    painter.setFont(m_overlayFont);

    QRect textRect = rect;
    textRect.setTop(center.y() + 50);
    textRect.setHeight(30);

    painter.drawText(textRect, Qt::AlignCenter, "Ready to Load Point Cloud");

    // Draw instruction text
    painter.setFont(m_detailFont);
    QRect instructionRect = rect;
    instructionRect.setTop(center.y() + 90);
    instructionRect.setHeight(40);

    painter.drawText(instructionRect, Qt::AlignCenter,
                    "Click 'Open File' to load E57 or LAS files");
}

// Sprint 3.2: Test simulation methods implementation
void PointCloudViewerWidget::simulateOrbitCamera(const QPoint &start, const QPoint &end)
{
    QPoint delta = end - start;
    const float sensitivity = 0.01f;

    m_cameraYaw += delta.x() * sensitivity;
    m_cameraPitch -= delta.y() * sensitivity;

    // Clamp pitch to prevent flipping
    m_cameraPitch = std::max(-static_cast<float>(M_PI)/2.0f + 0.1f,
                            std::min(static_cast<float>(M_PI)/2.0f - 0.1f, m_cameraPitch));

    updateCamera();
}

void PointCloudViewerWidget::simulatePanCamera(const QPoint &start, const QPoint &end)
{
    QPoint delta = end - start;

    // Calculate camera right and up vectors
    QVector3D right = QVector3D::crossProduct(m_cameraTarget - m_cameraPosition, m_cameraUp).normalized();
    QVector3D up = QVector3D::crossProduct(right, m_cameraTarget - m_cameraPosition).normalized();

    float panSpeed = m_boundingBoxSize * 0.001f;
    QVector3D panOffset = (right * -delta.x() + up * delta.y()) * panSpeed;

    m_cameraTarget += panOffset;
    updateCamera();
}

void PointCloudViewerWidget::simulateZoomCamera(float factor)
{
    m_cameraDistance *= factor;
    m_cameraDistance = std::max(0.1f, std::min(m_boundingBoxSize * 10.0f, m_cameraDistance));

    updateCamera();
}

// Sprint 3.4: LOD control slot implementations
void PointCloudViewerWidget::toggleLOD(bool enabled)
{
    m_lodEnabled = enabled;
    qDebug() << "LOD toggled:" << (enabled ? "enabled" : "disabled");

    // Trigger repaint to show LOD changes
    update();
}

void PointCloudViewerWidget::setLODSubsampleRate(float rate)
{
    m_lodSubsampleRate = qBound(0.1f, rate, 1.0f);
    qDebug() << "LOD subsample rate set to:" << m_lodSubsampleRate;

    // If LOD is currently enabled, trigger repaint
    if (m_lodEnabled) {
        update();
    }
}

// Sprint R1: Advanced LOD system implementation
void PointCloudViewerWidget::setLODEnabled(bool enabled)
{
    m_lodEnabled = enabled;
    qDebug() << "Advanced LOD system:" << (enabled ? "enabled" : "disabled");

    // Sprint R1: Build octree when LOD is enabled
    if (enabled && m_hasData && !m_pointData.empty()) {
        qDebug() << "Building octree for LOD system...";
        m_octree->buildFromFloatArray(m_pointData, 8, 100);
        qDebug() << "Octree built - Total points:" << m_octree->getTotalPointCount()
                 << "Max depth:" << m_octree->getMaxDepth()
                 << "Node count:" << m_octree->getNodeCount();
    }

    update(); // Trigger repaint
}

void PointCloudViewerWidget::setLODDistances(float distance1, float distance2)
{
    m_lodDistance1 = distance1;
    m_lodDistance2 = distance2;
    qDebug() << "LOD distances set - Close:" << distance1 << "Far:" << distance2;
    update();
}

void PointCloudViewerWidget::getLODDistances(float& distance1, float& distance2) const
{
    distance1 = m_lodDistance1;
    distance2 = m_lodDistance2;
}

size_t PointCloudViewerWidget::getOctreeNodeCount() const
{
    return m_octree ? m_octree->getNodeCount() : 0;
}

// Sprint R2: Screen-space error LOD control slot implementations
void PointCloudViewerWidget::setScreenSpaceErrorThreshold(float threshold)
{
    m_primaryScreenSpaceErrorThreshold = threshold;
    qDebug() << "Screen-space error threshold set to:" << threshold;
    update();
}

void PointCloudViewerWidget::setPrimaryScreenSpaceErrorThreshold(float threshold)
{
    m_primaryScreenSpaceErrorThreshold = threshold;
    qDebug() << "Primary screen-space error threshold set to:" << threshold;
    update();
}

void PointCloudViewerWidget::setCullScreenSpaceErrorThreshold(float threshold)
{
    m_cullScreenSpaceErrorThreshold = threshold;
    qDebug() << "Cull screen-space error threshold set to:" << threshold;
    update();
}

void PointCloudViewerWidget::renderOctree()
{
    if (!m_octree || !m_octree->root) {
        return;
    }

    // Extract frustum planes from view-projection matrix
    QMatrix4x4 viewProjection = m_projectionMatrix * m_viewMatrix * m_modelMatrix;
    auto frustumPlanes = extractFrustumPlanes(viewProjection);

    // Clear previous visible points
    m_visiblePoints.clear();

    // Collect visible points using octree traversal
    m_octree->getVisiblePoints(frustumPlanes, m_cameraPosition,
                              m_lodDistance1, m_lodDistance2, m_visiblePoints);

    m_visiblePointCount = m_visiblePoints.size();

    if (m_visiblePoints.empty()) {
        return;
    }

    qDebug() << "Octree rendering - Visible points:" << m_visiblePointCount
             << "out of" << m_octree->getTotalPointCount();

    // Convert PointFullData to flat float array for OpenGL
    std::vector<float> renderData;
    renderData.reserve(m_visiblePoints.size() * 3);

    for (const auto& point : m_visiblePoints) {
        renderData.push_back(point.x);
        renderData.push_back(point.y);
        renderData.push_back(point.z);
    }

    // Use shader program with error checking
    if (!m_shaderProgram->bind()) {
        qWarning() << "Failed to bind shader program in octree rendering";
        return;
    }

    // Set uniforms
    m_shaderProgram->setUniformValue(m_mvpMatrixLocation, viewProjection);
    m_shaderProgram->setUniformValue(m_colorLocation, m_pointColor);
    m_shaderProgram->setUniformValue(m_pointSizeLocation, m_pointSize);

    // Create temporary VBO for visible points
    QOpenGLBuffer tempBuffer(QOpenGLBuffer::VertexBuffer);
    if (!tempBuffer.create()) {
        qWarning() << "Failed to create temporary VBO for octree rendering";
        m_shaderProgram->release();
        return;
    }

    tempBuffer.bind();
    tempBuffer.allocate(renderData.data(), static_cast<int>(renderData.size() * sizeof(float)));

    // Set vertex attribute
    glEnableVertexAttribArray(0);
    glVertexAttribPointer(0, 3, GL_FLOAT, GL_FALSE, 3 * sizeof(float), nullptr);

    // Draw points
    glDrawArrays(GL_POINTS, 0, static_cast<int>(m_visiblePoints.size()));

    // Cleanup
    glDisableVertexAttribArray(0);
    tempBuffer.release();
    m_shaderProgram->release();
}

std::array<QVector4D, 6> PointCloudViewerWidget::extractFrustumPlanes(const QMatrix4x4& viewProjection) const
{
    return FrustumUtils::extractFrustumPlanes(viewProjection);
}

void PointCloudViewerWidget::updateFPS()
{
    auto currentTime = std::chrono::high_resolution_clock::now();
    auto deltaTime = std::chrono::duration_cast<std::chrono::microseconds>(currentTime - m_lastFrameTime);

    m_frameCount++;
    if (deltaTime.count() >= 1000000) { // Update every second
        m_fps = m_frameCount * 1000000.0f / deltaTime.count();
        m_frameCount = 0;
        m_lastFrameTime = currentTime;

        // Debug output for performance monitoring
        if (m_lodEnabled && m_octree && m_octree->root) {
            qDebug() << "FPS:" << QString::number(m_fps, 'f', 1)
                     << "Visible points:" << m_visiblePointCount
                     << "Total points:" << m_octree->getTotalPointCount();
        }
    }
}

// Sprint R2: Enhanced rendering methods implementation
void PointCloudViewerWidget::renderWithScreenSpaceErrorLOD()
{
    if (!m_octree || !m_octree->root) {
        return;
    }

    updateViewportInfo();

    // Extract frustum planes from view-projection matrix
    QMatrix4x4 viewProjection = m_projectionMatrix * m_viewMatrix * m_modelMatrix;
    auto frustumPlanes = extractFrustumPlanes(viewProjection);

    // Clear previous visible points
    m_visiblePoints.clear();

    // Collect visible points using screen-space error LOD
    m_octree->root->collectVisiblePointsWithScreenSpaceError(
        frustumPlanes, viewProjection, m_viewportInfo,
        m_primaryScreenSpaceErrorThreshold,
        m_cullScreenSpaceErrorThreshold,
        m_visiblePoints
    );

    m_visiblePointCount = m_visiblePoints.size();

    if (m_visiblePoints.empty()) {
        return;
    }

    // Log statistics for debugging
    logLODStatistics(m_visiblePoints);

    // Convert PointFullData to flat float array for OpenGL
    std::vector<float> renderData;
    renderData.reserve(m_visiblePoints.size() * 3);

    for (const auto& point : m_visiblePoints) {
        renderData.push_back(point.x);
        renderData.push_back(point.y);
        renderData.push_back(point.z);
    }

    // Use shader program with error checking
    if (!m_shaderProgram->bind()) {
        qWarning() << "Failed to bind shader program in screen-space error LOD rendering";
        return;
    }

    // Set uniforms
    m_shaderProgram->setUniformValue(m_mvpMatrixLocation, viewProjection);
    m_shaderProgram->setUniformValue(m_colorLocation, m_pointColor);
    m_shaderProgram->setUniformValue(m_pointSizeLocation, m_pointSize);

    // Create temporary VBO for visible points
    QOpenGLBuffer tempBuffer(QOpenGLBuffer::VertexBuffer);
    if (!tempBuffer.create()) {
        qWarning() << "Failed to create temporary VBO for screen-space error LOD rendering";
        m_shaderProgram->release();
        return;
    }

    tempBuffer.bind();
    tempBuffer.allocate(renderData.data(), static_cast<int>(renderData.size() * sizeof(float)));

    // Set vertex attribute
    glEnableVertexAttribArray(0);
    glVertexAttribPointer(0, 3, GL_FLOAT, GL_FALSE, 3 * sizeof(float), nullptr);

    // Draw points
    glDrawArrays(GL_POINTS, 0, static_cast<int>(m_visiblePoints.size()));

    // Cleanup
    glDisableVertexAttribArray(0);
    tempBuffer.release();
    m_shaderProgram->release();
}

void PointCloudViewerWidget::updateViewportInfo()
{
    m_viewportInfo.width = width();
    m_viewportInfo.height = height();
    m_viewportInfo.nearPlane = 0.1f;  // Should match your projection matrix
    m_viewportInfo.farPlane = 1000.0f; // Should match your projection matrix
}

void PointCloudViewerWidget::logLODStatistics(const std::vector<PointFullData>& visiblePoints)
{
    static int frameCount = 0;
    frameCount++;

    if (frameCount % 60 == 0) { // Log every 60 frames
        qDebug() << "Sprint R2 LOD Statistics:"
                 << "Visible points:" << visiblePoints.size()
                 << "Total points:" << (m_octree ? m_octree->getTotalPointCount() : 0)
                 << "Primary threshold:" << m_primaryScreenSpaceErrorThreshold
                 << "Cull threshold:" << m_cullScreenSpaceErrorThreshold
                 << "FPS:" << QString::number(m_fps, 'f', 1);
    }
}

// Sprint R3: Enhanced rendering methods implementation (as per backlog Tasks R3.1.4, R3.1.5)
void PointCloudViewerWidget::renderWithAttributes()
{
    if (!m_shaderProgram || m_vertexData.empty()) return;

    // Collect visible points using LOD system (integrating with R1/R2 as specified in backlog)
    QMatrix4x4 viewProjection = m_projectionMatrix * m_viewMatrix * m_modelMatrix;
    auto frustumPlanes = extractFrustumPlanes(viewProjection);

    m_visiblePoints.clear();
    if (m_octree && m_octree->root) {
        m_octree->getVisiblePoints(frustumPlanes, m_cameraPosition,
                                  m_lodDistance1, m_lodDistance2, m_visiblePoints);
    }

    if (m_visiblePoints.empty()) return;

    // Prepare vertex data for visible points
    prepareVertexData(m_visiblePoints);

    // Bind shader and set uniforms as specified in Task R3.1.5, R3.3.2
    if (!m_shaderProgram->bind()) {
        qWarning() << "Failed to bind enhanced shader program";
        return;
    }

    // Set transformation uniforms
    m_shaderProgram->setUniformValue("mvpMatrix", viewProjection);

    // Set camera position for point size attenuation (Task R3.3.2)
    m_shaderProgram->setUniformValue("cameraPosition_worldSpace", m_cameraPosition);

    // Set rendering mode flags (Tasks R3.1.6, R3.2.5)
    m_shaderProgram->setUniformValue("renderWithColor", m_renderWithColor);
    m_shaderProgram->setUniformValue("renderWithIntensity", m_renderWithIntensity);

    // Set point size attenuation parameters (Task R3.3.3)
    m_shaderProgram->setUniformValue("pointSizeAttenuationEnabled", m_pointSizeAttenuationEnabled);
    m_shaderProgram->setUniformValue("basePointSize", m_pointSize);
    m_shaderProgram->setUniformValue("minPointSize", m_minPointSize);
    m_shaderProgram->setUniformValue("maxPointSize", m_maxPointSize);
    m_shaderProgram->setUniformValue("attenuationFactor", m_attenuationFactor);

    // Set uniform color for fallback
    m_shaderProgram->setUniformValue("uniformColor", m_pointColor);

    // Render points
    m_vertexArrayObject.bind();
    glDrawArrays(GL_POINTS, 0, static_cast<int>(m_vertexData.size()));
    m_vertexArrayObject.release();

    m_shaderProgram->release();
}

void PointCloudViewerWidget::prepareVertexData(const std::vector<PointFullData>& points)
{
    m_vertexData.clear();
    m_vertexData.reserve(points.size());

    for (const auto& point : points) {
        m_vertexData.emplace_back(point);
    }

    // Update VBO with new vertex data (interleaved X,Y,Z,R,G,B,I as per backlog Task R3.1.4)
    m_vertexBuffer.bind();
    m_vertexBuffer.allocate(m_vertexData.data(),
                           static_cast<int>(m_vertexData.size() * sizeof(VertexData)));
    m_vertexBuffer.release();
}

// Sprint R4: Splatting and lighting rendering methods implementation (Task R4.1.3, R4.1.4, R4.1.5)
void PointCloudViewerWidget::renderScene()
{
    if (!m_octree || !m_octree->root) return;

    // Collect visible points and splats (Task R4.1.4)
    QMatrix4x4 viewProjection = m_projectionMatrix * m_viewMatrix * m_modelMatrix;
    auto frustumPlanes = extractFrustumPlanes(viewProjection);

    ViewportInfo viewport{width(), height(), 0.1f, 1000.0f};

    m_visiblePoints.clear();
    m_visibleSplats.clear();

    m_octree->root->collectRenderData(
        frustumPlanes, viewProjection, viewport,
        m_splatThreshold, m_splattingEnabled,
        m_visiblePoints, m_visibleSplats
    );

    // Render individual points
    if (!m_visiblePoints.empty()) {
        renderPoints(m_visiblePoints);
    }

    // Render splats
    if (!m_visibleSplats.empty() && m_splattingEnabled) {
        renderSplats(m_visibleSplats);
    }
}

void PointCloudViewerWidget::renderPoints(const std::vector<PointFullData>& points)
{
    if (!m_pointShaderProgram || points.empty()) return;

    // Prepare vertex data
    prepareVertexData(points);

    m_pointShaderProgram->bind();

    // Set transformation matrices
    QMatrix4x4 modelMatrix;
    modelMatrix.setToIdentity();
    QMatrix4x4 mvpMatrix = m_projectionMatrix * m_viewMatrix * modelMatrix;
    QMatrix3x3 normalMatrix = (m_viewMatrix * modelMatrix).normalMatrix();

    m_pointShaderProgram->setUniformValue("mvpMatrix", mvpMatrix);
    m_pointShaderProgram->setUniformValue("viewMatrix", m_viewMatrix);
    m_pointShaderProgram->setUniformValue("modelMatrix", modelMatrix);
    m_pointShaderProgram->setUniformValue("normalMatrix", normalMatrix);
    m_pointShaderProgram->setUniformValue("cameraPosition_worldSpace", m_cameraPosition);

    // Set rendering parameters
    m_pointShaderProgram->setUniformValue("renderWithColor", m_renderWithColor);
    m_pointShaderProgram->setUniformValue("renderWithIntensity", m_renderWithIntensity);
    m_pointShaderProgram->setUniformValue("uniformColor", QVector3D(1.0f, 1.0f, 1.0f));

    // Set point size parameters
    m_pointShaderProgram->setUniformValue("pointSizeAttenuationEnabled", m_pointSizeAttenuationEnabled);
    m_pointShaderProgram->setUniformValue("basePointSize", 3.0f);
    m_pointShaderProgram->setUniformValue("minPointSize", m_minPointSize);
    m_pointShaderProgram->setUniformValue("maxPointSize", m_maxPointSize);
    m_pointShaderProgram->setUniformValue("attenuationFactor", m_attenuationFactor);

    // Set lighting parameters (Task R4.2.3)
    m_pointShaderProgram->setUniformValue("lightingEnabled", m_lightingEnabled);
    if (m_lightingEnabled) {
        QVector3D lightDir_viewSpace = m_viewMatrix.mapVector(m_lightDirection).normalized();
        m_pointShaderProgram->setUniformValue("lightDirection_viewSpace", lightDir_viewSpace);
        m_pointShaderProgram->setUniformValue("lightColor",
            QVector3D(m_lightColor.redF(), m_lightColor.greenF(), m_lightColor.blueF()));
        m_pointShaderProgram->setUniformValue("ambientIntensity", m_ambientIntensity);
    }

    // Render
    m_pointVAO.bind();
    glDrawArrays(GL_POINTS, 0, static_cast<int>(m_pointVertexData.size()));
    m_pointVAO.release();

    m_pointShaderProgram->release();
}

void PointCloudViewerWidget::renderSplats(const std::vector<AggregateNodeData>& splats)
{
    if (!m_splatShaderProgram || splats.empty()) return;

    prepareSplatVertexData(splats);

    m_splatShaderProgram->bind();

    // Set transformation matrices
    QMatrix4x4 modelMatrix;
    modelMatrix.setToIdentity();
    QMatrix4x4 mvpMatrix = m_projectionMatrix * m_viewMatrix * modelMatrix;
    QMatrix3x3 normalMatrix = (m_viewMatrix * modelMatrix).normalMatrix();

    m_splatShaderProgram->setUniformValue("mvpMatrix", mvpMatrix);
    m_splatShaderProgram->setUniformValue("viewMatrix", m_viewMatrix);
    m_splatShaderProgram->setUniformValue("modelMatrix", modelMatrix);
    m_splatShaderProgram->setUniformValue("normalMatrix", normalMatrix);
    m_splatShaderProgram->setUniformValue("projectionMatrix", m_projectionMatrix);
    m_splatShaderProgram->setUniformValue("cameraPosition_worldSpace", m_cameraPosition);
    m_splatShaderProgram->setUniformValue("viewportSize", QVector2D(width(), height()));

    // Set rendering parameters
    m_splatShaderProgram->setUniformValue("renderWithColor", m_renderWithColor);
    m_splatShaderProgram->setUniformValue("renderWithIntensity", m_renderWithIntensity);
    m_splatShaderProgram->setUniformValue("uniformColor", QVector3D(1.0f, 1.0f, 1.0f));

    // Set lighting parameters
    m_splatShaderProgram->setUniformValue("lightingEnabled", m_lightingEnabled);
    if (m_lightingEnabled) {
        QVector3D lightDir_viewSpace = m_viewMatrix.mapVector(m_lightDirection).normalized();
        m_splatShaderProgram->setUniformValue("lightDirection_viewSpace", lightDir_viewSpace);
        m_splatShaderProgram->setUniformValue("lightColor",
            QVector3D(m_lightColor.redF(), m_lightColor.greenF(), m_lightColor.blueF()));
        m_splatShaderProgram->setUniformValue("ambientIntensity", m_ambientIntensity);
    }

    // Bind splat texture
    if (m_splatTexture) {
        m_splatTexture->bind(0);
        m_splatShaderProgram->setUniformValue("splatTexture", 0);
    }

    // Render
    m_splatVAO.bind();
    glDrawArrays(GL_POINTS, 0, static_cast<int>(m_splatVertexData.size()));
    m_splatVAO.release();

    m_splatShaderProgram->release();
}

void PointCloudViewerWidget::prepareSplatVertexData(const std::vector<AggregateNodeData>& splats)
{
    m_splatVertexData.clear();
    m_splatVertexData.reserve(splats.size());

    for (const auto& splat : splats) {
        m_splatVertexData.emplace_back(splat);
    }

    // Update VBO with new splat vertex data
    m_splatVertexBuffer.bind();
    m_splatVertexBuffer.allocate(m_splatVertexData.data(),
                                static_cast<int>(m_splatVertexData.size() * sizeof(SplatVertex)));
    m_splatVertexBuffer.release();
}

// Sprint R4: Shader setup methods (Task R4.1.3)
void PointCloudViewerWidget::setupSplatShaders()
{
    // Point rendering shader with lighting
    m_pointShaderProgram = new QOpenGLShaderProgram(this);

    // Vertex shader for points with lighting support
    const char* pointVertexShader = R"(
        #version 330 core

        layout (location = 0) in vec3 position;
        layout (location = 1) in vec3 color;
        layout (location = 2) in float intensity;
        layout (location = 3) in vec3 normal;

        uniform mat4 mvpMatrix;
        uniform mat4 viewMatrix;
        uniform mat4 modelMatrix;
        uniform mat3 normalMatrix;
        uniform vec3 cameraPosition_worldSpace;

        // Point size attenuation
        uniform bool pointSizeAttenuationEnabled;
        uniform float basePointSize;
        uniform float minPointSize;
        uniform float maxPointSize;
        uniform float attenuationFactor;

        // Outputs to fragment shader
        out vec3 fragColor;
        out float fragIntensity;
        out vec3 fragNormal_viewSpace;
        out vec3 fragPosition_viewSpace;

        void main() {
            gl_Position = mvpMatrix * vec4(position, 1.0);

            // Transform normal to view space for lighting
            fragNormal_viewSpace = normalMatrix * normal;

            // Transform position to view space
            vec4 position_viewSpace = viewMatrix * modelMatrix * vec4(position, 1.0);
            fragPosition_viewSpace = position_viewSpace.xyz;

            // Pass attributes
            fragColor = color;
            fragIntensity = intensity;

            // Point size attenuation
            if (pointSizeAttenuationEnabled) {
                float distance = length(cameraPosition_worldSpace - position);
                float attenuatedSize = basePointSize / (1.0 + distance * attenuationFactor);
                gl_PointSize = clamp(attenuatedSize, minPointSize, maxPointSize);
            } else {
                gl_PointSize = basePointSize;
            }
        }
    )";

    // Fragment shader for points with lighting
    const char* pointFragmentShader = R"(
        #version 330 core

        in vec3 fragColor;
        in float fragIntensity;
        in vec3 fragNormal_viewSpace;
        in vec3 fragPosition_viewSpace;

        // Rendering control uniforms
        uniform bool renderWithColor;
        uniform bool renderWithIntensity;
        uniform vec3 uniformColor;

        // Lighting uniforms (Task R4.2.2)
        uniform bool lightingEnabled;
        uniform vec3 lightDirection_viewSpace;
        uniform vec3 lightColor;
        uniform float ambientIntensity;

        out vec4 finalColor;

        void main() {
            vec3 baseColor = uniformColor;

            // Apply color/intensity rendering logic
            if (renderWithColor) {
                baseColor = fragColor;
            }

            if (renderWithIntensity) {
                if (renderWithColor) {
                    baseColor = fragColor * fragIntensity;
                } else {
                    baseColor = vec3(fragIntensity);
                }
            }

            // Apply lighting if enabled
            vec3 litColor = baseColor;
            if (lightingEnabled) {
                vec3 normal = normalize(fragNormal_viewSpace);
                vec3 lightDir = normalize(-lightDirection_viewSpace);

                // Lambertian diffuse lighting
                float diffuse = max(dot(normal, lightDir), 0.0);

                // Combine ambient and diffuse
                vec3 ambient = baseColor * ambientIntensity;
                vec3 diffuseComponent = baseColor * lightColor * diffuse;

                litColor = ambient + diffuseComponent;
            }

            // Create circular point shape
            vec2 coord = gl_PointCoord - vec2(0.5);
            float distance = length(coord);
            if (distance > 0.5) {
                discard;
            }

            float alpha = 1.0 - smoothstep(0.3, 0.5, distance);
            finalColor = vec4(litColor, alpha);
        }
    )";

    // Compile point shaders
    if (!m_pointShaderProgram->addShaderFromSourceCode(QOpenGLShader::Vertex, pointVertexShader)) {
        qCritical() << "Failed to compile point vertex shader:" << m_pointShaderProgram->log();
        return;
    }

    if (!m_pointShaderProgram->addShaderFromSourceCode(QOpenGLShader::Fragment, pointFragmentShader)) {
        qCritical() << "Failed to compile point fragment shader:" << m_pointShaderProgram->log();
        return;
    }

    if (!m_pointShaderProgram->link()) {
        qCritical() << "Failed to link point shader program:" << m_pointShaderProgram->log();
        return;
    }

    qDebug() << "Point shader program compiled and linked successfully";

    // Splat rendering shader
    m_splatShaderProgram = new QOpenGLShaderProgram(this);

    // Vertex shader for splats
    const char* splatVertexShader = R"(
        #version 330 core

        layout (location = 0) in vec3 position;
        layout (location = 1) in vec3 color;
        layout (location = 2) in vec3 normal;
        layout (location = 3) in float intensity;
        layout (location = 4) in float radius;

        uniform mat4 mvpMatrix;
        uniform mat4 viewMatrix;
        uniform mat4 modelMatrix;
        uniform mat4 projectionMatrix;
        uniform mat3 normalMatrix;
        uniform vec3 cameraPosition_worldSpace;
        uniform vec2 viewportSize;

        // Outputs to fragment shader
        out vec3 fragColor;
        out float fragIntensity;
        out vec3 fragNormal_viewSpace;
        out vec3 fragPosition_viewSpace;

        void main() {
            gl_Position = mvpMatrix * vec4(position, 1.0);

            // Transform normal to view space for lighting
            fragNormal_viewSpace = normalMatrix * normal;

            // Transform position to view space
            vec4 position_viewSpace = viewMatrix * modelMatrix * vec4(position, 1.0);
            fragPosition_viewSpace = position_viewSpace.xyz;

            // Pass attributes
            fragColor = color;
            fragIntensity = intensity;

            // Calculate screen-space splat size based on radius and distance
            float distance = length(cameraPosition_worldSpace - position);
            float screenRadius = radius * projectionMatrix[1][1] / distance;
            gl_PointSize = clamp(screenRadius * viewportSize.y * 0.5, 1.0, 100.0);
        }
    )";

    // Fragment shader for splats with lighting
    const char* splatFragmentShader = R"(
        #version 330 core

        in vec3 fragColor;
        in float fragIntensity;
        in vec3 fragNormal_viewSpace;
        in vec3 fragPosition_viewSpace;

        // Rendering control uniforms
        uniform bool renderWithColor;
        uniform bool renderWithIntensity;
        uniform vec3 uniformColor;

        // Lighting uniforms
        uniform bool lightingEnabled;
        uniform vec3 lightDirection_viewSpace;
        uniform vec3 lightColor;
        uniform float ambientIntensity;

        // Splat texture
        uniform sampler2D splatTexture;

        out vec4 finalColor;

        void main() {
            vec3 baseColor = uniformColor;

            // Apply color/intensity rendering logic
            if (renderWithColor) {
                baseColor = fragColor;
            }

            if (renderWithIntensity) {
                if (renderWithColor) {
                    baseColor = fragColor * fragIntensity;
                } else {
                    baseColor = vec3(fragIntensity);
                }
            }

            // Apply lighting if enabled
            vec3 litColor = baseColor;
            if (lightingEnabled) {
                vec3 normal = normalize(fragNormal_viewSpace);
                vec3 lightDir = normalize(-lightDirection_viewSpace);

                // Lambertian diffuse lighting
                float diffuse = max(dot(normal, lightDir), 0.0);

                // Combine ambient and diffuse
                vec3 ambient = baseColor * ambientIntensity;
                vec3 diffuseComponent = baseColor * lightColor * diffuse;

                litColor = ambient + diffuseComponent;
            }

            // Sample splat texture for shape
            vec4 splatShape = texture(splatTexture, gl_PointCoord);

            finalColor = vec4(litColor, splatShape.a);
        }
    )";

    // Compile splat shaders
    if (!m_splatShaderProgram->addShaderFromSourceCode(QOpenGLShader::Vertex, splatVertexShader)) {
        qCritical() << "Failed to compile splat vertex shader:" << m_splatShaderProgram->log();
        return;
    }

    if (!m_splatShaderProgram->addShaderFromSourceCode(QOpenGLShader::Fragment, splatFragmentShader)) {
        qCritical() << "Failed to compile splat fragment shader:" << m_splatShaderProgram->log();
        return;
    }

    if (!m_splatShaderProgram->link()) {
        qCritical() << "Failed to link splat shader program:" << m_splatShaderProgram->log();
        return;
    }

    qDebug() << "Splat shader program compiled and linked successfully";
}

void PointCloudViewerWidget::setupSplatTexture()
{
    // Create a simple circular splat texture
    const int textureSize = 64;
    QImage splatImage(textureSize, textureSize, QImage::Format_RGBA8888);
    splatImage.fill(Qt::transparent);

    QPainter painter(&splatImage);
    painter.setRenderHint(QPainter::Antialiasing);

    // Create radial gradient
    QRadialGradient gradient(textureSize/2, textureSize/2, textureSize/2);
    gradient.setColorAt(0.0, QColor(255, 255, 255, 255));
    gradient.setColorAt(0.7, QColor(255, 255, 255, 128));
    gradient.setColorAt(1.0, QColor(255, 255, 255, 0));

    painter.setBrush(QBrush(gradient));
    painter.setPen(Qt::NoPen);
    painter.drawEllipse(0, 0, textureSize, textureSize);

    m_splatTexture = new QOpenGLTexture(splatImage);
    m_splatTexture->setMinificationFilter(QOpenGLTexture::Linear);
    m_splatTexture->setMagnificationFilter(QOpenGLTexture::Linear);

    qDebug() << "Splat texture created successfully";
}

void PointCloudViewerWidget::setupSplatVertexArrayObject()
{
    // Create point VAO
    if (!m_pointVAO.create()) {
        qCritical() << "Failed to create point VAO";
        return;
    }

    if (!m_pointVertexBuffer.create()) {
        qCritical() << "Failed to create point vertex buffer";
        return;
    }

    // Create splat VAO
    if (!m_splatVAO.create()) {
        qCritical() << "Failed to create splat VAO";
        return;
    }

    if (!m_splatVertexBuffer.create()) {
        qCritical() << "Failed to create splat vertex buffer";
        return;
    }

    // Setup point VAO
    m_pointVAO.bind();
    m_pointVertexBuffer.bind();

    if (m_pointShaderProgram) {
        m_pointShaderProgram->bind();

        // Position attribute (location 0)
        m_pointShaderProgram->enableAttributeArray(0);
        m_pointShaderProgram->setAttributeBuffer(0, GL_FLOAT,
            offsetof(VertexData, position), 3, sizeof(VertexData));

        // Color attribute (location 1)
        m_pointShaderProgram->enableAttributeArray(1);
        m_pointShaderProgram->setAttributeBuffer(1, GL_FLOAT,
            offsetof(VertexData, color), 3, sizeof(VertexData));

        // Intensity attribute (location 2)
        m_pointShaderProgram->enableAttributeArray(2);
        m_pointShaderProgram->setAttributeBuffer(2, GL_FLOAT,
            offsetof(VertexData, intensity), 1, sizeof(VertexData));

        // Normal attribute (location 3) - default to up vector
        glVertexAttrib3f(3, 0.0f, 0.0f, 1.0f);

        m_pointShaderProgram->release();
    }

    m_pointVertexBuffer.release();
    m_pointVAO.release();

    // Setup splat VAO
    m_splatVAO.bind();
    m_splatVertexBuffer.bind();

    if (m_splatShaderProgram) {
        m_splatShaderProgram->bind();

        // Position attribute (location 0)
        m_splatShaderProgram->enableAttributeArray(0);
        m_splatShaderProgram->setAttributeBuffer(0, GL_FLOAT,
            offsetof(SplatVertex, position), 3, sizeof(SplatVertex));

        // Color attribute (location 1)
        m_splatShaderProgram->enableAttributeArray(1);
        m_splatShaderProgram->setAttributeBuffer(1, GL_FLOAT,
            offsetof(SplatVertex, color), 3, sizeof(SplatVertex));

        // Normal attribute (location 2)
        m_splatShaderProgram->enableAttributeArray(2);
        m_splatShaderProgram->setAttributeBuffer(2, GL_FLOAT,
            offsetof(SplatVertex, normal), 3, sizeof(SplatVertex));

        // Intensity attribute (location 3)
        m_splatShaderProgram->enableAttributeArray(3);
        m_splatShaderProgram->setAttributeBuffer(3, GL_FLOAT,
            offsetof(SplatVertex, intensity), 1, sizeof(SplatVertex));

        // Radius attribute (location 4)
        m_splatShaderProgram->enableAttributeArray(4);
        m_splatShaderProgram->setAttributeBuffer(4, GL_FLOAT,
            offsetof(SplatVertex, radius), 1, sizeof(SplatVertex));

        m_splatShaderProgram->release();
    }

    m_splatVertexBuffer.release();
    m_splatVAO.release();

    qDebug() << "Sprint R4 VAOs setup completed";
}

// Sprint R3: Attribute rendering and point size attenuation slot implementations (as per backlog)
void PointCloudViewerWidget::setRenderWithColor(bool enabled)
{
    m_renderWithColor = enabled;
    qDebug() << "Color rendering:" << (enabled ? "enabled" : "disabled");
    update();
}

void PointCloudViewerWidget::setRenderWithIntensity(bool enabled)
{
    m_renderWithIntensity = enabled;
    qDebug() << "Intensity rendering:" << (enabled ? "enabled" : "disabled");
    update();
}

void PointCloudViewerWidget::setPointSizeAttenuationEnabled(bool enabled)
{
    m_pointSizeAttenuationEnabled = enabled;
    qDebug() << "Point size attenuation:" << (enabled ? "enabled" : "disabled");
    update();
}

void PointCloudViewerWidget::setPointSizeAttenuationParams(float minSize, float maxSize, float factor)
{
    m_minPointSize = minSize;
    m_maxPointSize = maxSize;
    m_attenuationFactor = factor;
    qDebug() << "Point size attenuation params - Min:" << minSize
             << "Max:" << maxSize << "Factor:" << factor;
    update();
}

<<<<<<< HEAD
// Sprint R4: Splatting and lighting slot implementations (Task R4.3.2)
void PointCloudViewerWidget::setSplattingEnabled(bool enabled)
{
    m_splattingEnabled = enabled;
    qDebug() << "Point splatting:" << (enabled ? "enabled" : "disabled");
    update();
}

void PointCloudViewerWidget::setLightingEnabled(bool enabled)
{
    m_lightingEnabled = enabled;
    qDebug() << "Lighting:" << (enabled ? "enabled" : "disabled");
    update();
}

void PointCloudViewerWidget::setLightDirection(const QVector3D& direction)
{
    m_lightDirection = direction.normalized();
    qDebug() << "Light direction set to:" << m_lightDirection;
    update();
}

void PointCloudViewerWidget::setLightColor(const QColor& color)
{
    m_lightColor = color;
    qDebug() << "Light color set to:" << color.name();
    update();
}

void PointCloudViewerWidget::setAmbientIntensity(float intensity)
{
    m_ambientIntensity = intensity;
    qDebug() << "Ambient intensity set to:" << intensity;
    update();
=======
// Sprint 2.2: Performance statistics emission
void PointCloudViewerWidget::emitPerformanceStats()
{
    // Calculate visible points based on current rendering mode
    int visiblePoints = 0;
    if (m_hasData) {
        if (m_lodEnabled && !m_visiblePoints.empty()) {
            visiblePoints = static_cast<int>(m_visiblePoints.size());
        } else {
            visiblePoints = m_pointCount;
        }
    }

    // Emit performance statistics signal
    emit statsUpdated(m_fps, visiblePoints);
>>>>>>> 473a9a2d
}<|MERGE_RESOLUTION|>--- conflicted
+++ resolved
@@ -2252,7 +2252,6 @@
     update();
 }
 
-<<<<<<< HEAD
 // Sprint R4: Splatting and lighting slot implementations (Task R4.3.2)
 void PointCloudViewerWidget::setSplattingEnabled(bool enabled)
 {
@@ -2287,7 +2286,8 @@
     m_ambientIntensity = intensity;
     qDebug() << "Ambient intensity set to:" << intensity;
     update();
-=======
+}
+
 // Sprint 2.2: Performance statistics emission
 void PointCloudViewerWidget::emitPerformanceStats()
 {
@@ -2303,5 +2303,5 @@
 
     // Emit performance statistics signal
     emit statsUpdated(m_fps, visiblePoints);
->>>>>>> 473a9a2d
+}
 }