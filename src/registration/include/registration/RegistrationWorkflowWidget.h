--- conflicted
+++ resolved
@@ -67,11 +67,8 @@
     void workflowCompleted();
     void stepChanged(RegistrationStep step);
     void projectChanged();
-<<<<<<< HEAD
     void targetDetectionRequested();
-=======
     void automaticAlignmentRequested();
->>>>>>> f5f50c31
 
 public slots:
     void goNext();
