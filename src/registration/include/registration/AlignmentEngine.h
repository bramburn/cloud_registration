#pragma once

#include <QList>
#include <QMatrix4x4>
#include <QObject>
#include <QPair>
#include <QTimer>
#include <QVector3D>

#include <memory>
<<<<<<< HEAD
=======
#include <vector>
>>>>>>> 66b07497

#include "ErrorAnalysis.h"
#include "core/octree.h"

// Forward declarations
class ICPRegistration;
struct ICPParams;

/**
 * @brief AlignmentEngine - High-level coordination for manual alignment workflow
 *
 * This class orchestrates the manual alignment process by managing correspondence
 * points, computing transformations, and providing real-time feedback. It serves
 * as the central coordinator between the UI, algorithms, and visualization components.
 *
 * Sprint 4 Requirements:
 * - Manages correspondence point pairs for alignment
 * - Provides real-time transformation computation and preview
 * - Emits quality metrics for immediate user feedback
 * - Supports incremental correspondence addition/removal
 * - Integrates with PointCloudViewerWidget for dynamic visualization
 * - Maintains alignment history for undo/redo functionality
 */
class AlignmentEngine : public QObject
{
    Q_OBJECT

public:
    /**
     * @brief Alignment state enumeration
     */
    enum class AlignmentState
    {
        Idle,          ///< No correspondences defined
        Insufficient,  ///< Less than 3 correspondences
        Computing,     ///< Transformation computation in progress
        Valid,         ///< Valid transformation computed
        Error,         ///< Error in computation
        Cancelled      ///< Computation cancelled by user
    };

    /**
     * @brief Alignment result structure
     */
    struct AlignmentResult
    {
        QMatrix4x4 transformation;                    ///< Computed transformation matrix
        ErrorAnalysis::ErrorStatistics errorStats;    ///< Comprehensive error analysis
        AlignmentState state = AlignmentState::Idle;  ///< Current alignment state
        QString message;                              ///< Status or error message
        qint64 computationTimeMs = 0;                 ///< Computation time in milliseconds

        /**
         * @brief Check if alignment result is valid for application
         * @return true if transformation can be safely applied
         */
        bool isValid() const
        {
            return state == AlignmentState::Valid;
        }
    };

public:
    explicit AlignmentEngine(QObject* parent = nullptr);
    virtual ~AlignmentEngine() = default;

    // --- Correspondence Management ---

    /**
     * @brief Set complete list of correspondence pairs
     * @param correspondences List of (source, target) point pairs
     */
    void setCorrespondences(const QList<QPair<QVector3D, QVector3D>>& correspondences);

    /**
     * @brief Add a single correspondence pair
     * @param sourcePoint Point in source scan
     * @param targetPoint Corresponding point in target scan
     */
    void addCorrespondence(const QVector3D& sourcePoint, const QVector3D& targetPoint);

    /**
     * @brief Remove correspondence at specified index
     * @param index Index of correspondence to remove
     */
    void removeCorrespondence(int index);

    /**
     * @brief Clear all correspondences
     */
    void clearCorrespondences();

    /**
     * @brief Get current correspondence list
     * @return List of correspondence pairs
     */
    const QList<QPair<QVector3D, QVector3D>>& getCorrespondences() const
    {
        return m_correspondences;
    }

    // --- Alignment Computation ---

    /**
     * @brief Trigger alignment computation with current correspondences
     *
     * Computes transformation and emits signals for real-time update.
     * Computation is performed asynchronously to maintain UI responsiveness.
     */
    void recomputeAlignment();

    /**
     * @brief Get the most recent alignment result
     * @return Current alignment result with transformation and quality metrics
     */
    const AlignmentResult& getCurrentResult() const
    {
        return m_currentResult;
    }

    // --- Sprint 6.1: Deviation Analysis ---

    /**
     * @brief Analyze deviation between source and target point clouds
     * @param source Source point cloud
     * @param target Target point cloud
     * @param transform Transformation to apply to source points
     * @return Colorized point cloud with deviation colors
     */
    std::vector<PointFullData> analyzeDeviation(const std::vector<PointFullData>& source,
                                                const std::vector<PointFullData>& target,
                                                const QMatrix4x4& transform);

    /**
     * @brief Get the maximum deviation distance from the last analysis
     * @return Maximum deviation distance used for color mapping
     */
    float getLastDeviationMaxDistance() const
    {
        return m_lastDeviationMaxDistance;
    }

    /**
     * @brief Get current transformation matrix
     * @return 4x4 transformation matrix (identity if no valid alignment)
     */
    QMatrix4x4 getCurrentTransformation() const
    {
        return m_currentResult.transformation;
    }

    /**
     * @brief Get current RMS error
     * @return RMS error in mm (0 if no valid alignment)
     */
    float getCurrentRMSError() const
    {
        return m_currentResult.errorStats.rmsError;
    }

    // --- Configuration ---

    /**
     * @brief Enable/disable automatic recomputation on correspondence changes
     * @param enabled If true, alignment recomputes automatically when correspondences change
     */
    void setAutoRecompute(bool enabled)
    {
        m_autoRecompute = enabled;
    }

    /**
     * @brief Check if auto-recomputation is enabled
     * @return true if automatic recomputation is enabled
     */
    bool isAutoRecompute() const
    {
        return m_autoRecompute;
    }

    /**
     * @brief Set quality thresholds for validation
     * @param rmsThreshold Maximum acceptable RMS error (mm)
     * @param maxErrorThreshold Maximum acceptable individual error (mm)
     */
    void setQualityThresholds(float rmsThreshold, float maxErrorThreshold);

    // --- Automatic ICP Alignment ---

    /**
     * @brief Start automatic ICP alignment between two scans
     * @param sourceScanId Identifier of the source scan to be transformed
     * @param targetScanId Identifier of the target/reference scan
     * @param params ICP algorithm parameters
     */
    void startAutomaticAlignment(const QString& sourceScanId,
                                const QString& targetScanId,
                                const ICPParams& params);

    /**
     * @brief Cancel currently running automatic alignment
     */
    void cancelAutomaticAlignment();

signals:
    /**
     * @brief Emitted when transformation is updated
     * @param transform New transformation matrix
     */
    void transformationUpdated(const QMatrix4x4& transform);

    /**
     * @brief Emitted when quality metrics are updated
     * @param rmsError Current RMS error in mm
     */
    void qualityMetricsUpdated(float rmsError);

    /**
     * @brief Emitted when complete alignment result is available
     * @param result Complete alignment result with all metrics
     */
    void alignmentResultUpdated(const AlignmentResult& result);

    /**
     * @brief Emitted when alignment state changes
     * @param state New alignment state
     * @param message Status message
     */
    void alignmentStateChanged(AlignmentState state, const QString& message);

    /**
     * @brief Emitted when correspondences are modified
     * @param count New correspondence count
     */
    void correspondencesChanged(int count);

private slots:
    /**
     * @brief Perform actual alignment computation (called by timer for async execution)
     */
    void performAlignment();

private:
    /**
     * @brief Validate correspondences before computation
     * @return true if correspondences are valid for alignment
     */
    bool validateCorrespondences() const;

    /**
     * @brief Update alignment state and emit appropriate signals
     * @param state New alignment state
     * @param message Status message
     */
    void updateAlignmentState(AlignmentState state, const QString& message = QString());

    /**
     * @brief Trigger recomputation if auto-recompute is enabled
     */
    void triggerRecomputeIfEnabled();

private:
    // Core data
    QList<QPair<QVector3D, QVector3D>> m_correspondences;  ///< Current correspondence pairs
    AlignmentResult m_currentResult;                       ///< Most recent alignment result

    // Configuration
    bool m_autoRecompute = true;        ///< Auto-recompute on changes
    float m_rmsThreshold = 5.0f;        ///< RMS error threshold (mm)
    float m_maxErrorThreshold = 10.0f;  ///< Max individual error threshold (mm)

    // Async computation
    QTimer* m_computationTimer;         ///< Timer for async computation
    bool m_computationPending = false;  ///< Computation request pending

<<<<<<< HEAD
    // ICP-specific members
    std::unique_ptr<ICPRegistration> m_icpAlgorithm;  ///< Current ICP algorithm instance
    QString m_currentSourceScanId;                    ///< Current source scan ID for ICP
    QString m_currentTargetScanId;                    ///< Current target scan ID for ICP
=======
    // Sprint 6.1: Deviation analysis
    float m_lastDeviationMaxDistance = 0.05f;  ///< Last max deviation distance used
>>>>>>> 66b07497

    // Constants
    static constexpr int COMPUTATION_DELAY_MS = 100;  ///< Delay before computation (ms)
    static constexpr int MIN_CORRESPONDENCES = 3;     ///< Minimum correspondences required
};<|MERGE_RESOLUTION|>--- conflicted
+++ resolved
@@ -8,10 +8,7 @@
 #include <QVector3D>
 
 #include <memory>
-<<<<<<< HEAD
-=======
 #include <vector>
->>>>>>> 66b07497
 
 #include "ErrorAnalysis.h"
 #include "core/octree.h"
@@ -287,15 +284,13 @@
     QTimer* m_computationTimer;         ///< Timer for async computation
     bool m_computationPending = false;  ///< Computation request pending
 
-<<<<<<< HEAD
     // ICP-specific members
     std::unique_ptr<ICPRegistration> m_icpAlgorithm;  ///< Current ICP algorithm instance
     QString m_currentSourceScanId;                    ///< Current source scan ID for ICP
     QString m_currentTargetScanId;                    ///< Current target scan ID for ICP
-=======
+
     // Sprint 6.1: Deviation analysis
     float m_lastDeviationMaxDistance = 0.05f;  ///< Last max deviation distance used
->>>>>>> 66b07497
 
     // Constants
     static constexpr int COMPUTATION_DELAY_MS = 100;  ///< Delay before computation (ms)
