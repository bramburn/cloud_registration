--- conflicted
+++ resolved
@@ -6,12 +6,10 @@
 
 #include <vector>
 
-<<<<<<< HEAD
+#include "core/octree.h"
+
 // Forward declaration
 class PointCloud;
-=======
-#include "core/octree.h"
->>>>>>> 66b07497
 
 /**
  * @brief PointCloudLoadManager - Manages point cloud loading operations
@@ -40,14 +38,12 @@
     bool unloadScan(const QString& scanId);
     bool isScanLoaded(const QString& scanId) const;
 
-<<<<<<< HEAD
     // Sprint 4.1: ICP integration methods
     PointCloud getLoadedPointCloud(const QString& scanId) const;
     QStringList getLoadedScans() const { return m_loadedScans; }
-=======
+
     // Sprint 6.1: Get loaded point data for deviation analysis
     std::vector<PointFullData> getLoadedPointFullData(const QString& scanId) const;
->>>>>>> 66b07497
 
 signals:
     void loadingStarted(const QString& filePath);
