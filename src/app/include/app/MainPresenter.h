--- conflicted
+++ resolved
@@ -225,7 +225,6 @@
          */
     void handleDragDropOperation(const QStringList& draggedItems, const QString& draggedType,
                                const QString& targetItemId, const QString& targetType);
-<<<<<<< HEAD
     /**
      * @brief Handle automatic alignment (ICP) button click
      *
@@ -240,10 +239,9 @@
      * @param workflowWidget Pointer to the workflow widget to connect
      */
     void connectToWorkflowWidget(class RegistrationWorkflowWidget* workflowWidget);
-=======
+
     // Sprint 3.2: Export functionality
     void handleExportPointCloud();
->>>>>>> bb4a33cb
 
     // Pose Graph Management
     /**
