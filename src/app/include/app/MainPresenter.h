#ifndef MAINPRESENTER_H
#define MAINPRESENTER_H

#include <QObject>
#include <QString>
#include <QStringList>

#include <memory>

// Forward declarations
class IMainView;
class IE57Parser;
class IE57Writer;
class IPointCloudViewer;
class ProjectManager;
class PointCloudLoadManager;
class RegistrationProject;
struct ExportResult;
class TargetManager;
class AlignmentEngine;
class PoseGraphViewerWidget;

namespace Registration {
    class PoseGraph;
    class PoseGraphBuilder;
    class RegistrationProject;
}

/**
 * @brief MainPresenter - Presentation layer for the main application window
 *
 * This class implements the MVP (Model-View-Presenter) pattern by acting as the
 * intermediary between the view (IMainView) and the model (services like IE57Parser).
 * It contains all the application logic and coordinates between different components
 * without being coupled to specific UI or service implementations.
 *
 * Sprint 4 Decoupling Requirements:
 * - Separates presentation logic from UI implementation
 * - Coordinates between view and model components through interfaces
 * - Enables unit testing of application logic without UI dependencies
 * - Promotes loose coupling and high cohesion
 */
class MainPresenter : public QObject
{
        Q_OBJECT

        public :
    /**
         * @brief Constructor with dependency injection.
         * @param view Pointer to the main view interface.
         * @param e57Parser Pointer to the E57 parser interface.
         * @param e57Writer Pointer to the E57 writer interface.
         * @param projectManager Pointer to the project manager.
         * @param loadManager Pointer to the point cloud load manager.
         * @param parent Parent QObject.
         */
    explicit MainPresenter(IMainView* view,
                          IE57Parser* e57Parser,
                          IE57Writer* e57Writer = nullptr,
                          ProjectManager* projectManager = nullptr,
                          PointCloudLoadManager* loadManager = nullptr,
                          QObject* parent = nullptr);

        virtual ~MainPresenter() = default;

        /**
         * @brief Initialize the presenter and set up connections.
         */
    void initialize();

        /**
         * @brief Set the project manager.
         * @param projectManager Pointer to project manager.
         */
    void setProjectManager(ProjectManager* projectManager);

        /**
         * @brief Set the point cloud load manager.
         * @param loadManager Pointer to load manager.
         */
    void setPointCloudLoadManager(PointCloudLoadManager* loadManager);
    /**
     * @brief Set the target manager.
     * @param targetManager Pointer to target manager.
     */
    void setTargetManager(TargetManager* targetManager);

    /**
     * @brief Set the alignment engine.
     * @param alignmentEngine Pointer to alignment engine.
     */
    void setAlignmentEngine(AlignmentEngine* alignmentEngine);

public slots:
        /**
         * @brief Handle new project creation request.
         */
    void handleNewProject();

        /**
         * @brief Handle project opening request.
         */
    void handleOpenProject();

        /**
         * @brief Handle project closing request.
         */
    void handleCloseProject();

        /**
         * @brief Handle scan import request.
         */
    void handleImportScans();

        /**
         * @brief Handle file opening request.
         * @param filePath Path of the file to open.
         */
    void handleOpenFile(const QString& filePath);

        /**
         * @brief Handle file saving request.
         * @param filePath Path where to save the file.
         */
    void handleSaveFile(const QString& filePath);

        /**
         * @brief Handle scan activation.
         * @param scanId ID of the scan to activate.
         */
    void handleScanActivation(const QString& scanId);

        /**
         * @brief Handle viewer settings changes.
         */
    void handleViewerSettingsChanged();

        /**
         * @brief Handle application exit request.
         */
    void handleExit();
        /**
         * @brief Handle alignment acceptance request.
         */
    void handleAcceptAlignment();

        /**
         * @brief Handle alignment cancellation request.
         */
    void handleCancelAlignment();

         // Sidebar-related handlers
    /**
         * @brief Handle cluster creation request from sidebar.
         * @param clusterName Name of the new cluster.
         * @param parentClusterId ID of parent cluster (empty for root level).
         */
    void handleClusterCreation(const QString& clusterName, const QString& parentClusterId = QString());

        /**
         * @brief Handle cluster renaming request from sidebar.
         * @param clusterId ID of cluster to rename.
         * @param newName New name for the cluster.
         */
    void handleClusterRename(const QString& clusterId, const QString& newName);

        /**
         * @brief Handle cluster deletion request from sidebar.
         * @param clusterId ID of cluster to delete.
         * @param deletePhysicalFiles Whether to delete physical files.
         */
    void handleClusterDeletion(const QString& clusterId, bool deletePhysicalFiles = false);

        /**
         * @brief Handle scan loading request from sidebar.
         * @param scanId ID of scan to load.
         */
    void handleScanLoad(const QString& scanId);

        /**
         * @brief Handle scan unloading request from sidebar.
         * @param scanId ID of scan to unload.
         */
    void handleScanUnload(const QString& scanId);

        /**
         * @brief Handle cluster loading request from sidebar.
         * @param clusterId ID of cluster to load (all scans).
         */
    void handleClusterLoad(const QString& clusterId);

        /**
         * @brief Handle cluster unloading request from sidebar.
         * @param clusterId ID of cluster to unload (all scans).
         */
    void handleClusterUnload(const QString& clusterId);

        /**
         * @brief Handle point cloud viewing request from sidebar.
         * @param itemId ID of item to view.
         * @param itemType Type of item ("scan" or "cluster").
         */
    void handlePointCloudView(const QString& itemId, const QString& itemType);

        /**
         * @brief Handle scan deletion request from sidebar.
         * @param scanId ID of scan to delete.
         * @param deletePhysicalFile Whether to delete physical file.
         */
    void handleScanDeletion(const QString& scanId, bool deletePhysicalFile = false);

        /**
         * @brief Handle cluster lock/unlock request from sidebar.
         * @param clusterId ID of cluster to lock/unlock.
         * @param lock true to lock, false to unlock.
         */
    void handleClusterLockToggle(const QString& clusterId, bool lock);

        /**
         * @brief Handle drag and drop operation from sidebar.
         * @param draggedItems List of dragged item IDs.
         * @param draggedType Type of dragged items ("scan" or "cluster").
         * @param targetItemId ID of target item.
         * @param targetType Type of target item.
         */
    void handleDragDropOperation(const QStringList& draggedItems, const QString& draggedType,
                               const QString& targetItemId, const QString& targetType);
    // Sprint 3.2: Export functionality
    void handleExportPointCloud();

    // Pose Graph Management
    /**
     * @brief Set the registration project for pose graph operations
     * @param project Pointer to the registration project
     */
    void setRegistrationProject(Registration::RegistrationProject* project);

    /**
     * @brief Set the pose graph viewer widget
     * @param viewer Pointer to the pose graph viewer widget
     */
    void setPoseGraphViewer(PoseGraphViewerWidget* viewer);

    /**
     * @brief Handle project load completion and rebuild pose graph
     */
    void handleLoadProjectCompleted();

    /**
     * @brief Rebuild the pose graph from current registration project
     */
    void rebuildPoseGraph();
private slots:
        /**
         * @brief Handle E57 parsing progress updates.
         * @param percentage Progress percentage (0-100).
         * @param stage Current parsing stage.
         */
    void onParsingProgress(int percentage, const QString& stage);

        /**
         * @brief Handle E57 parsing completion.
         * @param success true if parsing succeeded, false otherwise.
         * @param message Success or error message.
         * @param points Extracted point data.
         */
    void onParsingFinished(bool success, const QString& message, const std::vector<float>& points);

        /**
         * @brief Handle scan metadata availability.
         * @param scanCount Number of scans found.
         * @param scanNames List of scan names.
         */
    void onScanMetadataAvailable(int scanCount, const QStringList& scanNames);

        /**
         * @brief Handle intensity data extraction.
         * @param intensityValues Extracted intensity values.
         */
    void onIntensityDataExtracted(const std::vector<float>& intensityValues);

        /**
         * @brief Handle color data extraction.
         * @param colorValues Extracted color values (RGB interleaved).
         */
    void onColorDataExtracted(const std::vector<uint8_t>& colorValues);

        /**
         * @brief Handle point cloud viewer state changes.
         * @param newState New viewer state.
         * @param message Optional message.
         */
    void onViewerStateChanged(int newState, const QString& message);

        /**
         * @brief Handle rendering statistics updates.
         * @param fps Frames per second.
         * @param visiblePoints Number of visible points.
         */
    void onRenderingStatsUpdated(float fps, int visiblePoints);

        /**
         * @brief Handle memory usage updates.
         * @param totalBytes Total memory usage in bytes.
         */
    void onMemoryUsageChanged(size_t totalBytes);
    // Sprint 3.2: Export functionality slots
    void onExportCompleted(const ExportResult& result);

    /**
     * @brief Handle deviation map toggle (Sprint 6.1)
     * @param enabled Whether to show or hide the deviation map
     */
    void handleShowDeviationMapToggled(bool enabled);
private:
        /**
         * @brief Set up signal-slot connections between components.
         */
    void setupConnections();

        /**
         * @brief Update UI state based on current application state.
         */
    void updateUIState();

        /**
         * @brief Validate file path for opening.
         * @param filePath Path to validate.
         * @return true if valid, false otherwise.
         */
    bool validateFilePath(const QString& filePath);

        /**
         * @brief Show error message to user.
         * @param title Error title.
         * @param message Error message.
         */
    void showError(const QString& title, const QString& message);

        /**
         * @brief Show information message to user.
         * @param title Info title.
         * @param message Info message.
         */
    void showInfo(const QString& title, const QString& message);

        /**
         * @brief Update window title based on current state.
         */
    void updateWindowTitle();

        /**
         * @brief Clear current point cloud data.
         */
    void clearPointCloudData();

<<<<<<< HEAD
=======
    /**
     * @brief Trigger alignment computation preview
     *
     * This slot is connected to AlignmentControlPanel::alignmentRequested() signal.
     * It retrieves correspondences from TargetManager and initiates alignment computation
     * through AlignmentEngine.
     */
    void triggerAlignmentPreview();

    /**
     * @brief Handle alignment result updates from AlignmentEngine
     *
     * This slot receives the complete alignment result and updates both the
     * PointCloudViewerWidget with the dynamic transformation and the
     * AlignmentControlPanel with quality metrics.
     *
     * @param result Complete alignment result with transformation and error statistics
     */
    void handleAlignmentResultUpdated(const AlignmentEngine::AlignmentResult& result);

>>>>>>> 66b07497
private:
         // Interface pointers (not owned by this class)
    IMainView* m_view;
        IE57Parser* m_e57Parser;
        IE57Writer* m_e57Writer;
        IPointCloudViewer* m_viewer;

         // Manager pointers (not owned by this class)
    ProjectManager* m_projectManager;
        PointCloudLoadManager* m_loadManager;
    // Sprint 3.2: Export functionality
    RegistrationProject* m_currentProject;
    TargetManager* m_targetManager;
    AlignmentEngine* m_alignmentEngine;

         // Application state
    QString m_currentProjectPath;
        QString m_currentFilePath;
        QStringList m_currentScanNames;
        bool m_isFileOpen;
        bool m_isProjectOpen;
        bool m_isParsingInProgress;

         // Statistics
    size_t m_currentMemoryUsage;
        float m_currentFPS;
        int m_currentVisiblePoints;

         // Sidebar state management
    QStringList m_loadedScans;
        QStringList m_lockedClusters;

    // Alignment state management
    QString m_currentSourceScanId;
        QString m_currentTargetScanId;

    // Pose Graph Management
    Registration::RegistrationProject* m_registrationProject;
    PoseGraphViewerWidget* m_poseGraphViewer;
    std::unique_ptr<Registration::PoseGraph> m_currentPoseGraph;
    std::unique_ptr<Registration::PoseGraphBuilder> m_poseGraphBuilder;
};

#endif  // MAINPRESENTER_H<|MERGE_RESOLUTION|>--- conflicted
+++ resolved
@@ -354,8 +354,6 @@
          */
     void clearPointCloudData();
 
-<<<<<<< HEAD
-=======
     /**
      * @brief Trigger alignment computation preview
      *
@@ -376,7 +374,6 @@
      */
     void handleAlignmentResultUpdated(const AlignmentEngine::AlignmentResult& result);
 
->>>>>>> 66b07497
 private:
          // Interface pointers (not owned by this class)
     IMainView* m_view;
