#include "app/MainPresenter.h"

#include <QDebug>
#include <QDir>
#include <QFileInfo>

#include "app/pointcloudloadmanager.h"
#include "core/projectmanager.h"
#include "core/scaninfo.h"
#include "core/sqlitemanager.h"
#include "interfaces/IE57Parser.h"
#include "interfaces/IE57Writer.h"
#include "interfaces/IMainView.h"
#include "interfaces/IPointCloudViewer.h"
<<<<<<< HEAD
#include "ui/ICPParameterDialog.h"
#include "algorithms/ICPRegistration.h"
#include "registration/RegistrationWorkflowWidget.h"
=======
#include "registration/TargetManager.h"
#include "registration/AlignmentEngine.h"
#include "ui/AlignmentControlPanel.h"
#include "ui/PoseGraphViewerWidget.h"
#include "registration/PoseGraph.h"
#include "registration/PoseGraphBuilder.h"
#include "registration/RegistrationProject.h"
#include "rendering/pointcloudviewerwidget.h"

// Sprint 6.1: Additional includes for deviation map functionality
#include "rendering/pointcloudviewerwidget.h"
>>>>>>> 66b07497

MainPresenter::MainPresenter(IMainView* view,
                             IE57Parser* e57Parser,
                             IE57Writer* e57Writer,
                             ProjectManager* projectManager,
                             PointCloudLoadManager* loadManager,
                             QObject* parent)
    : QObject(parent),
      m_view(view),
      m_e57Parser(e57Parser),
      m_e57Writer(e57Writer),
      m_viewer(nullptr),
      m_projectManager(projectManager),
      m_loadManager(loadManager),
      m_targetManager(nullptr),
      m_alignmentEngine(nullptr),
      m_isFileOpen(false),
      m_isProjectOpen(false),
      m_isParsingInProgress(false),
      m_currentMemoryUsage(0),
      m_currentFPS(0.0f),
      m_currentVisiblePoints(0),
      m_currentSourceScanId(""),
      m_currentTargetScanId(""),
      m_registrationProject(nullptr),
      m_poseGraphViewer(nullptr),
      m_currentPoseGraph(nullptr),
      m_poseGraphBuilder(std::make_unique<Registration::PoseGraphBuilder>())
{
    if (m_view)
    {
        m_viewer = m_view->getViewer();
    }
}

void MainPresenter::initialize()
{
    setupConnections();
    updateUIState();
    updateWindowTitle();
}

void MainPresenter::setProjectManager(ProjectManager* projectManager)
{
    m_projectManager = projectManager;
}

void MainPresenter::setPointCloudLoadManager(PointCloudLoadManager* loadManager)
{
    m_loadManager = loadManager;
}

void MainPresenter::setTargetManager(TargetManager* targetManager)
{
    m_targetManager = targetManager;
}

void MainPresenter::setAlignmentEngine(AlignmentEngine* alignmentEngine)
{
    m_alignmentEngine = alignmentEngine;

    // Connect alignment engine signals
    if (m_alignmentEngine)
    {
        connect(m_alignmentEngine, &AlignmentEngine::alignmentResultUpdated,
                this, &MainPresenter::handleAlignmentResultUpdated);

        qDebug() << "MainPresenter: AlignmentEngine set and signals connected";
    }
}

void MainPresenter::setupConnections()
{
    if (!m_view || !m_e57Parser)
    {
        return;
    }

    // Connect view signals to presenter slots
    connect(m_view, &IMainView::newProjectRequested, this, &MainPresenter::handleNewProject);
    connect(m_view, &IMainView::openProjectRequested, this, &MainPresenter::handleOpenProject);
    connect(m_view, &IMainView::closeProjectRequested, this, &MainPresenter::handleCloseProject);
    connect(m_view, &IMainView::importScansRequested, this, &MainPresenter::handleImportScans);
    connect(m_view, &IMainView::openFileRequested, this, &MainPresenter::handleOpenFile);
    connect(m_view, &IMainView::saveFileRequested, this, &MainPresenter::handleSaveFile);
    connect(m_view, &IMainView::scanActivated, this, &MainPresenter::handleScanActivation);
    connect(m_view, &IMainView::viewerSettingsChanged, this, &MainPresenter::handleViewerSettingsChanged);
    connect(m_view, &IMainView::exitRequested, this, &MainPresenter::handleExit);

    // Connect E57 parser signals to presenter slots
    connect(m_e57Parser, &IE57Parser::progressUpdated, this, &MainPresenter::onParsingProgress);
    connect(m_e57Parser, &IE57Parser::parsingFinished, this, &MainPresenter::onParsingFinished);
    connect(m_e57Parser, &IE57Parser::scanMetadataAvailable, this, &MainPresenter::onScanMetadataAvailable);
    connect(m_e57Parser, &IE57Parser::intensityDataExtracted, this, &MainPresenter::onIntensityDataExtracted);
    connect(m_e57Parser, &IE57Parser::colorDataExtracted, this, &MainPresenter::onColorDataExtracted);

    // Connect viewer signals if available
    if (m_viewer)
    {
        connect(m_viewer, &IPointCloudViewer::stateChanged, this, &MainPresenter::onViewerStateChanged);
        connect(m_viewer, &IPointCloudViewer::statsUpdated, this, &MainPresenter::onRenderingStatsUpdated);
    }

    // Connect sidebar signals if available
    if (m_view)
    {
        auto* sidebar = m_view->getSidebar();
        if (sidebar)
        {
            // Connect cluster operations
            connect(sidebar, &SidebarWidget::clusterCreationRequested, this, &MainPresenter::handleClusterCreation);
            connect(sidebar, &SidebarWidget::clusterRenameRequested, this, &MainPresenter::handleClusterRename);
            connect(sidebar, &SidebarWidget::deleteClusterRequested, this, &MainPresenter::handleClusterDeletion);

            // Connect scan operations
            connect(sidebar, &SidebarWidget::loadScanRequested, this, &MainPresenter::handleScanLoad);
            connect(sidebar, &SidebarWidget::unloadScanRequested, this, &MainPresenter::handleScanUnload);
            connect(sidebar, &SidebarWidget::loadClusterRequested, this, &MainPresenter::handleClusterLoad);
            connect(sidebar, &SidebarWidget::unloadClusterRequested, this, &MainPresenter::handleClusterUnload);
            connect(sidebar, &SidebarWidget::viewPointCloudRequested, this, &MainPresenter::handlePointCloudView);
            connect(sidebar, &SidebarWidget::deleteScanRequested, this, &MainPresenter::handleScanDeletion);

            // Connect new Sprint 4 operations
            connect(sidebar, &SidebarWidget::clusterLockToggleRequested, this, &MainPresenter::handleClusterLockToggle);
            connect(sidebar, &SidebarWidget::dragDropOperationRequested, this, &MainPresenter::handleDragDropOperation);
        }
    }

    // Connect alignment control panel signals if available
    if (m_view)
    {
        auto* alignmentPanel = m_view->getAlignmentControlPanel();
        if (alignmentPanel)
        {
            connect(alignmentPanel, &AlignmentControlPanel::alignmentRequested, this, &MainPresenter::triggerAlignmentPreview);
        }
    }

    // Connect alignment engine signals if available
    if (m_alignmentEngine)
    {
        connect(m_alignmentEngine, &AlignmentEngine::alignmentResultUpdated,
                this, &MainPresenter::handleAlignmentResultUpdated);
    }
}

void MainPresenter::handleNewProject()
{
    if (m_isProjectOpen)
    {
        bool confirmed = m_view->askForConfirmation(
            "Close Current Project", "A project is already open. Do you want to close it and create a new project?");
        if (!confirmed)
        {
            return;
        }
        handleCloseProject();
    }

    // For now, just show info that project creation is not fully implemented
    showInfo("New Project", "New project creation functionality will be implemented in future sprints.");
    updateWindowTitle();
}

void MainPresenter::handleOpenProject()
{
    QString projectPath = m_view->askForOpenFilePath("Open Project", "Project Files (*.crp)");
    if (projectPath.isEmpty())
    {
        return;
    }

    if (!QFileInfo::exists(projectPath))
    {
        showError("Open Project", "The selected project file does not exist.");
        return;
    }

    m_currentProjectPath = projectPath;
    m_isProjectOpen = true;

    QFileInfo fileInfo(projectPath);
    m_view->setProjectTitle(fileInfo.baseName());
    m_view->showProjectView();

    updateUIState();
    updateWindowTitle();

    showInfo("Project Opened", QString("Successfully opened project: %1").arg(fileInfo.baseName()));
}

void MainPresenter::handleCloseProject()
{
    if (!m_isProjectOpen)
    {
        return;
    }

    // Close any open files first
    if (m_isFileOpen)
    {
        clearPointCloudData();
        m_e57Parser->closeFile();
        m_isFileOpen = false;
    }

    m_currentProjectPath.clear();
    m_currentScanNames.clear();
    m_isProjectOpen = false;

    m_view->showProjectHub();
    updateUIState();
    updateWindowTitle();

    m_view->updateStatusBar("Project closed");
}

void MainPresenter::handleImportScans()
{
    if (!m_isProjectOpen)
    {
        showError("Import Scans", "Please open or create a project first.");
        return;
    }

    QString filePath = m_view->askForOpenFilePath("Import E57 Scan", "E57 Files (*.e57)");
    if (!filePath.isEmpty())
    {
        handleOpenFile(filePath);
    }
}

void MainPresenter::handleOpenFile(const QString& filePath)
{
    if (!validateFilePath(filePath))
    {
        return;
    }

    if (m_isParsingInProgress)
    {
        showError("File Opening", "Another file is currently being processed. Please wait.");
        return;
    }

    // Close any currently open file
    if (m_isFileOpen)
    {
        clearPointCloudData();
        m_e57Parser->closeFile();
    }

    m_currentFilePath = filePath;
    m_isParsingInProgress = true;

    m_view->showProgressDialog(true, "Opening File", "Initializing E57 parser...");
    m_view->setActionsEnabled(false);
    m_view->updateStatusBar("Opening file: " + QFileInfo(filePath).fileName());

    // Start parsing asynchronously
    if (!m_e57Parser->openFile(filePath.toStdString()))
    {
        onParsingFinished(false, m_e57Parser->getLastError(), std::vector<float>());
        return;
    }

    // If we get here, file opened successfully, now extract data
    try
    {
        auto points = m_e57Parser->extractPointData();
        onParsingFinished(true, "File opened successfully", points);
    }
    catch (...)
    {
        onParsingFinished(false, "Failed to extract point data", std::vector<float>());
    }
}

void MainPresenter::handleSaveFile(const QString& filePath)
{
    if (!m_e57Writer)
    {
        showError("Save File", "E57 writer is not available.");
        return;
    }

    if (!m_isFileOpen || !m_viewer || !m_viewer->hasData())
    {
        showError("Save File", "No point cloud data to save.");
        return;
    }

    showInfo("Save File", "File saving functionality will be implemented in future sprints.");
}

void MainPresenter::handleScanActivation(const QString& scanId)
{
    if (!m_isFileOpen)
    {
        showError("Scan Activation", "No file is currently open.");
        return;
    }

    m_view->highlightScan(scanId);
    m_view->updateStatusBar("Activated scan: " + scanId);
}

void MainPresenter::handleViewerSettingsChanged()
{
    // Update any presenter-level state based on viewer settings
    updateUIState();
}

void MainPresenter::handleExit()
{
    if (m_isProjectOpen || m_isFileOpen)
    {
        bool confirmed = m_view->askForConfirmation("Exit Application",
                                                    "Are you sure you want to exit? Any unsaved changes will be lost.");
        if (!confirmed)
        {
            return;
        }
    }

    // Clean up resources
    if (m_isFileOpen)
    {
        clearPointCloudData();
        m_e57Parser->closeFile();
    }
}

void MainPresenter::onParsingProgress(int percentage, const QString& stage)
{
    m_view->updateProgress(percentage, stage);
}

void MainPresenter::onParsingFinished(bool success, const QString& message, const std::vector<float>& points)
{
    m_isParsingInProgress = false;
    m_view->showProgressDialog(false);
    m_view->setActionsEnabled(true);

    if (success && !points.empty())
    {
        m_isFileOpen = true;

        // Load points into viewer
        if (m_viewer)
        {
            m_viewer->loadPointCloud(points);
            m_viewer->resetCamera();
        }

        QFileInfo fileInfo(m_currentFilePath);
        m_view->updateStatusBar(QString("Loaded %1 points from %2").arg(points.size() / 3).arg(fileInfo.fileName()));

        showInfo("File Opened", message);
    }
    else
    {
        m_isFileOpen = false;
        m_currentFilePath.clear();
        showError("File Opening Failed", message);
        m_view->updateStatusBar("Failed to open file");
    }

    updateUIState();
    updateWindowTitle();
}

void MainPresenter::onScanMetadataAvailable(int scanCount, const QStringList& scanNames)
{
    m_currentScanNames = scanNames;
    m_view->updateScanList(scanNames);

    m_view->updateStatusBar(QString("Found %1 scans in file").arg(scanCount));
}

void MainPresenter::onIntensityDataExtracted(const std::vector<float>& /*intensityValues*/)
{
    // Handle intensity data if needed
}

void MainPresenter::onColorDataExtracted(const std::vector<uint8_t>& /*colorValues*/)
{
    // Handle color data if needed
}

void MainPresenter::onViewerStateChanged(int newState, const QString& message)
{
    Q_UNUSED(newState)
    if (!message.isEmpty())
    {
        m_view->updateStatusBar(message);
    }
}

void MainPresenter::onRenderingStatsUpdated(float fps, int visiblePoints)
{
    m_currentFPS = fps;
    m_currentVisiblePoints = visiblePoints;
    m_view->updateRenderingStats(fps, visiblePoints);
}

void MainPresenter::onMemoryUsageChanged(size_t totalBytes)
{
    m_currentMemoryUsage = totalBytes;
    m_view->updateMemoryUsage(totalBytes);
}

void MainPresenter::updateUIState()
{
    // Enable/disable actions based on current state
    bool hasProject = m_isProjectOpen;
    bool hasFile = m_isFileOpen;
    bool isProcessing = m_isParsingInProgress;

    // This would typically update action states, but since we're working with interfaces,
    // we'll keep this simple for now
    m_view->setActionsEnabled(!isProcessing);
}

bool MainPresenter::validateFilePath(const QString& filePath)
{
    if (filePath.isEmpty())
    {
        showError("Invalid File", "File path is empty.");
        return false;
    }

    QFileInfo fileInfo(filePath);
    if (!fileInfo.exists())
    {
        showError("File Not Found", "The selected file does not exist.");
        return false;
    }

    if (!fileInfo.isReadable())
    {
        showError("File Access", "The selected file cannot be read.");
        return false;
    }

    if (fileInfo.suffix().toLower() != "e57")
    {
        showError("Invalid File Type", "Please select a valid E57 file.");
        return false;
    }

    return true;
}

void MainPresenter::showError(const QString& title, const QString& message)
{
    if (m_view)
    {
        m_view->displayErrorMessage(title, message);
    }
}

void MainPresenter::showInfo(const QString& title, const QString& message)
{
    if (m_view)
    {
        m_view->displayInfoMessage(title, message);
    }
}

void MainPresenter::updateWindowTitle()
{
    QString title = "Cloud Registration";

    if (m_isProjectOpen && !m_currentProjectPath.isEmpty())
    {
        QFileInfo projectInfo(m_currentProjectPath);
        title += " - " + projectInfo.baseName();
    }

    if (m_isFileOpen && !m_currentFilePath.isEmpty())
    {
        QFileInfo fileInfo(m_currentFilePath);
        title += " [" + fileInfo.fileName() + "]";
    }

    if (m_view)
    {
        m_view->setWindowTitle(title);
    }
}

void MainPresenter::clearPointCloudData()
{
    if (m_viewer)
    {
        m_viewer->clearPointCloud();
    }
    m_currentScanNames.clear();
    m_view->updateScanList(QStringList());
}

// Sprint 4: Sidebar-related method implementations
void MainPresenter::handleClusterCreation(const QString& clusterName, const QString& parentClusterId)
{
    if (!m_projectManager)
    {
        showError("Cluster Creation", "Project manager is not available.");
        return;
    }

    if (clusterName.trimmed().isEmpty())
    {
        showError("Cluster Creation", "Cluster name cannot be empty.");
        return;
    }

    QString clusterId = m_projectManager->createCluster(clusterName.trimmed(), parentClusterId);
    if (clusterId.isEmpty())
    {
        showError("Cluster Creation", "Failed to create cluster. Please try again.");
    }
    else
    {
        showInfo("Cluster Creation", QString("Cluster '%1' created successfully.").arg(clusterName));
        m_view->updateStatusBar(QString("Created cluster: %1").arg(clusterName));
    }
}

void MainPresenter::handleClusterRename(const QString& clusterId, const QString& newName)
{
    if (!m_projectManager)
    {
        showError("Cluster Rename", "Project manager is not available.");
        return;
    }

    if (newName.trimmed().isEmpty())
    {
        showError("Cluster Rename", "Cluster name cannot be empty.");
        return;
    }

    if (clusterId.isEmpty())
    {
        showError("Cluster Rename", "Invalid cluster selected.");
        return;
    }

    bool success = m_projectManager->renameCluster(clusterId, newName.trimmed());
    if (success)
    {
        showInfo("Cluster Rename", QString("Cluster renamed to '%1' successfully.").arg(newName));
        m_view->updateStatusBar(QString("Renamed cluster to: %1").arg(newName));
    }
    else
    {
        showError("Cluster Rename", "Failed to rename cluster. Please try again.");
    }
}

void MainPresenter::handleClusterDeletion(const QString& clusterId, bool deletePhysicalFiles)
{
    if (!m_projectManager)
    {
        showError("Cluster Deletion", "Project manager is not available.");
        return;
    }

    if (clusterId.isEmpty())
    {
        showError("Cluster Deletion", "Invalid cluster selected.");
        return;
    }

    // Ask for confirmation
    QString confirmMessage =
        deletePhysicalFiles
            ? "Are you sure you want to delete this cluster and all its physical files? This action cannot be undone."
            : "Are you sure you want to delete this cluster? The physical files will be preserved.";

    bool confirmed = m_view->askForConfirmation("Delete Cluster", confirmMessage);
    if (!confirmed)
    {
        return;
    }

    bool success = m_projectManager->deleteCluster(clusterId, deletePhysicalFiles);
    if (success)
    {
        showInfo("Cluster Deletion", "Cluster deleted successfully.");
        m_view->updateStatusBar("Cluster deleted");
    }
    else
    {
        showError("Cluster Deletion", "Failed to delete cluster. Please try again.");
    }
}

void MainPresenter::handleScanLoad(const QString& scanId)
{
    if (!m_loadManager)
    {
        showError("Scan Load", "Load manager is not available.");
        return;
    }

    if (scanId.isEmpty())
    {
        showError("Scan Load", "Invalid scan selected.");
        return;
    }

    if (m_loadedScans.contains(scanId))
    {
        showInfo("Scan Load", "Scan is already loaded.");
        return;
    }

    // Delegate to load manager
    bool success = m_loadManager->loadScan(scanId);
    if (success)
    {
        m_loadedScans.append(scanId);
        showInfo("Scan Load", "Scan loaded successfully.");
        m_view->updateStatusBar(QString("Loaded scan: %1").arg(scanId));
    }
    else
    {
        showError("Scan Load", "Failed to load scan. Please try again.");
    }
}

void MainPresenter::handleScanUnload(const QString& scanId)
{
    if (!m_loadManager)
    {
        showError("Scan Unload", "Load manager is not available.");
        return;
    }

    if (scanId.isEmpty())
    {
        showError("Scan Unload", "Invalid scan selected.");
        return;
    }

    if (!m_loadedScans.contains(scanId))
    {
        showInfo("Scan Unload", "Scan is not currently loaded.");
        return;
    }

    // Delegate to load manager
    bool success = m_loadManager->unloadScan(scanId);
    if (success)
    {
        m_loadedScans.removeAll(scanId);
        showInfo("Scan Unload", "Scan unloaded successfully.");
        m_view->updateStatusBar(QString("Unloaded scan: %1").arg(scanId));
    }
    else
    {
        showError("Scan Unload", "Failed to unload scan. Please try again.");
    }
}

void MainPresenter::handleClusterLoad(const QString& clusterId)
{
    if (!m_loadManager || !m_projectManager)
    {
        showError("Cluster Load", "Required managers are not available.");
        return;
    }

    if (clusterId.isEmpty())
    {
        showError("Cluster Load", "Invalid cluster selected.");
        return;
    }

    // Get all scans in the cluster
    QStringList scanIds = m_projectManager->getScansInCluster(clusterId);
    if (scanIds.isEmpty())
    {
        showInfo("Cluster Load", "No scans found in this cluster.");
        return;
    }

    int loadedCount = 0;
    for (const QString& scanId : scanIds)
    {
        if (!m_loadedScans.contains(scanId))
        {
            if (m_loadManager->loadScan(scanId))
            {
                m_loadedScans.append(scanId);
                loadedCount++;
            }
        }
    }

    if (loadedCount > 0)
    {
        showInfo("Cluster Load", QString("Loaded %1 scans from cluster.").arg(loadedCount));
        m_view->updateStatusBar(QString("Loaded %1 scans from cluster").arg(loadedCount));
    }
    else
    {
        showInfo("Cluster Load", "All scans in cluster are already loaded.");
    }
}

void MainPresenter::handleClusterUnload(const QString& clusterId)
{
    if (!m_loadManager || !m_projectManager)
    {
        showError("Cluster Unload", "Required managers are not available.");
        return;
    }

    if (clusterId.isEmpty())
    {
        showError("Cluster Unload", "Invalid cluster selected.");
        return;
    }

    // Get all scans in the cluster
    QStringList scanIds = m_projectManager->getScansInCluster(clusterId);
    if (scanIds.isEmpty())
    {
        showInfo("Cluster Unload", "No scans found in this cluster.");
        return;
    }

    int unloadedCount = 0;
    for (const QString& scanId : scanIds)
    {
        if (m_loadedScans.contains(scanId))
        {
            if (m_loadManager->unloadScan(scanId))
            {
                m_loadedScans.removeAll(scanId);
                unloadedCount++;
            }
        }
    }

    if (unloadedCount > 0)
    {
        showInfo("Cluster Unload", QString("Unloaded %1 scans from cluster.").arg(unloadedCount));
        m_view->updateStatusBar(QString("Unloaded %1 scans from cluster").arg(unloadedCount));
    }
    else
    {
        showInfo("Cluster Unload", "No loaded scans found in cluster.");
    }
}

void MainPresenter::handlePointCloudView(const QString& itemId, const QString& itemType)
{
    if (!m_viewer)
    {
        showError("Point Cloud View", "Viewer is not available.");
        return;
    }

    if (itemId.isEmpty())
    {
        showError("Point Cloud View", "Invalid item selected.");
        return;
    }

    if (itemType == "scan")
    {
        // Focus on specific scan
        m_viewer->focusOnScan(itemId);
        m_view->updateStatusBar(QString("Viewing scan: %1").arg(itemId));
    }
    else if (itemType == "cluster")
    {
        // Focus on all scans in cluster
        m_viewer->focusOnCluster(itemId);
        m_view->updateStatusBar(QString("Viewing cluster: %1").arg(itemId));
    }
    else
    {
        showError("Point Cloud View", "Unknown item type selected.");
    }
}

void MainPresenter::handleScanDeletion(const QString& scanId, bool deletePhysicalFile)
{
    if (!m_projectManager)
    {
        showError("Scan Deletion", "Project manager is not available.");
        return;
    }

    if (scanId.isEmpty())
    {
        showError("Scan Deletion", "Invalid scan selected.");
        return;
    }

    // Ask for confirmation
    QString confirmMessage =
        deletePhysicalFile
            ? "Are you sure you want to delete this scan and its physical file? This action cannot be undone."
            : "Are you sure you want to delete this scan? The physical file will be preserved.";

    bool confirmed = m_view->askForConfirmation("Delete Scan", confirmMessage);
    if (!confirmed)
    {
        return;
    }

    // Unload scan if it's currently loaded
    if (m_loadedScans.contains(scanId))
    {
        handleScanUnload(scanId);
    }

    bool success = m_projectManager->deleteScan(scanId, deletePhysicalFile);
    if (success)
    {
        showInfo("Scan Deletion", "Scan deleted successfully.");
        m_view->updateStatusBar("Scan deleted");
    }
    else
    {
        showError("Scan Deletion", "Failed to delete scan. Please try again.");
    }
}

void MainPresenter::handleClusterLockToggle(const QString& clusterId, bool lock)
{
    if (!m_projectManager)
    {
        showError("Cluster Lock", "Project manager is not available.");
        return;
    }

    if (clusterId.isEmpty())
    {
        showError("Cluster Lock", "Invalid cluster selected.");
        return;
    }

    bool success = m_projectManager->setClusterLockState(clusterId, lock);
    if (success)
    {
        if (lock)
        {
            m_lockedClusters.append(clusterId);
            showInfo("Cluster Lock", "Cluster locked successfully.");
            m_view->updateStatusBar("Cluster locked");
        }
        else
        {
            m_lockedClusters.removeAll(clusterId);
            showInfo("Cluster Unlock", "Cluster unlocked successfully.");
            m_view->updateStatusBar("Cluster unlocked");
        }
    }
    else
    {
        QString action = lock ? "lock" : "unlock";
        showError("Cluster Lock", QString("Failed to %1 cluster. Please try again.").arg(action));
    }
}

void MainPresenter::handleDragDropOperation(const QStringList& draggedItems,
                                            const QString& draggedType,
                                            const QString& targetItemId,
                                            const QString& targetType)
{
    if (!m_projectManager)
    {
        showError("Drag and Drop", "Project manager is not available.");
        return;
    }

    if (draggedItems.isEmpty() || targetItemId.isEmpty())
    {
        showError("Drag and Drop", "Invalid drag and drop operation.");
        return;
    }

    // Only allow dropping scans onto clusters or project root
    if (draggedType == "scan" && (targetType == "cluster" || targetType == "project_root"))
    {
        int movedCount = 0;
        for (const QString& scanId : draggedItems)
        {
            if (m_projectManager->moveScanToCluster(scanId, targetItemId))
            {
                movedCount++;
            }
        }

        if (movedCount > 0)
        {
            showInfo("Drag and Drop", QString("Moved %1 scan(s) successfully.").arg(movedCount));
            m_view->updateStatusBar(QString("Moved %1 scan(s)").arg(movedCount));
        }
        else
        {
            showError("Drag and Drop", "Failed to move scans. Please try again.");
        }
    }
    else
    {
        showError("Drag and Drop", "This drag and drop operation is not supported.");
    }
}

<<<<<<< HEAD
void MainPresenter::handleAutomaticAlignmentClicked()
{
    qDebug() << "MainPresenter: Automatic alignment button clicked";

    if (!m_loadManager)
    {
        showError("Automatic Alignment", "Point cloud load manager is not available.");
        return;
    }

    // Get loaded scans
    QStringList loadedScans = m_loadManager->getLoadedScans();

    if (loadedScans.size() < 2)
    {
        showError("Automatic Alignment",
                 QString("At least 2 scans must be loaded for automatic alignment. Currently loaded: %1")
                 .arg(loadedScans.size()));
        return;
    }

    // For now, use the first two loaded scans
    QString sourceScanId = loadedScans[0];
    QString targetScanId = loadedScans[1];

    qDebug() << "Selected scans for alignment:" << sourceScanId << "→" << targetScanId;

    try
    {
        // Get point clouds for parameter calculation
        PointCloud sourceCloud = m_loadManager->getLoadedPointCloud(sourceScanId);
        PointCloud targetCloud = m_loadManager->getLoadedPointCloud(targetScanId);

        // Create and configure the ICP parameter dialog
        ICPParameterDialog dialog(sourceCloud, targetCloud, m_view ? m_view->getWidget() : nullptr);
        dialog.setScanIds(sourceScanId, targetScanId);

        // Connect the dialog's runICPRequested signal
        connect(&dialog, &ICPParameterDialog::runICPRequested,
                this, [this](const ICPParams& params, const QString& sourceScanId, const QString& targetScanId) {
            qDebug() << "ICP requested with parameters - Max iterations:" << params.maxIterations
                     << "Convergence:" << params.convergenceThreshold
                     << "Max distance:" << params.maxCorrespondenceDistance;

            // TODO: Get AlignmentEngine instance and start automatic alignment
            // For now, just show a message
            showInfo("ICP Started",
                    QString("Starting ICP alignment between %1 and %2")
                    .arg(sourceScanId, targetScanId));
        });

        // Show the dialog
        if (dialog.exec() == QDialog::Accepted)
        {
            qDebug() << "ICP parameter dialog accepted";
        }
        else
        {
            qDebug() << "ICP parameter dialog cancelled";
        }
    }
    catch (const std::exception& e)
    {
        showError("Automatic Alignment",
                 QString("Failed to initialize ICP dialog: %1").arg(e.what()));
    }
    catch (...)
    {
        showError("Automatic Alignment", "Unknown error occurred while initializing ICP dialog.");
    }
}

void MainPresenter::connectToWorkflowWidget(RegistrationWorkflowWidget* workflowWidget)
{
    if (!workflowWidget)
    {
        qWarning() << "MainPresenter: Cannot connect to null workflow widget";
        return;
    }

    // Connect the automatic alignment signal
    connect(workflowWidget, &RegistrationWorkflowWidget::automaticAlignmentRequested,
            this, &MainPresenter::handleAutomaticAlignmentClicked);

    qDebug() << "MainPresenter: Connected to RegistrationWorkflowWidget";
=======
// Alignment Management Implementation
void MainPresenter::handleAcceptAlignment()
{
    qDebug() << "MainPresenter::handleAcceptAlignment() called";

    // TODO: This implementation requires AlignmentEngine and RegistrationProject instances
    // These would typically be injected via constructor or setter methods

    /*
    // Intended implementation when components are available:

    if (!m_alignmentEngine || !m_registrationProject) {
        showError("Accept Alignment", "Required components not available.");
        return;
    }

    // 1. Retrieve final transformation from AlignmentEngine
    AlignmentEngine::AlignmentResult currentResult = m_alignmentEngine->getCurrentResult();
    if (currentResult.state != AlignmentEngine::AlignmentState::Valid) {
        showError("Accept Alignment", "No valid alignment to accept.");
        return;
    }

    // 2. Identify scans involved in alignment
    if (m_currentSourceScanId.isEmpty() || m_currentTargetScanId.isEmpty()) {
        showError("Accept Alignment", "Scan IDs not properly set for alignment.");
        return;
    }

    // 3. Apply permanent transformation to target scan
    m_registrationProject->setScanTransform(m_currentTargetScanId, currentResult.transformation);

    // 4. Create and store registration result
    RegistrationProject::RegistrationResult result;
    result.sourceScanId = m_currentSourceScanId;
    result.targetScanId = m_currentTargetScanId;
    result.transformation = currentResult.transformation;
    result.rmsError = currentResult.errorStats.rmsError;
    result.correspondenceCount = currentResult.errorStats.numCorrespondences;
    result.isValid = true;
    result.algorithm = "Manual";
    result.timestamp = QDateTime::currentDateTime();

    m_registrationProject->addRegistrationResult(result);

    // 5. Clear alignment engine state
    m_alignmentEngine->clearCorrespondences();

    // 6. Clear dynamic transform in viewer
    if (m_viewer) {
        auto* viewerWidget = dynamic_cast<PointCloudViewerWidget*>(m_viewer);
        if (viewerWidget) {
            viewerWidget->clearDynamicTransform();
        }
    }

    // 7. Update UI state and transition to QualityReview
    if (m_workflowWidget) {
        m_workflowWidget->goToStep(RegistrationStep::QualityReview);
    }

    // 8. Update status
    m_view->updateStatusBar("Alignment accepted successfully");
    showInfo("Accept Alignment", "Alignment has been accepted and applied to the target scan.");
    */

    // Placeholder implementation for now
    showInfo("Accept Alignment", "Alignment acceptance functionality will be fully implemented when AlignmentEngine and RegistrationProject are integrated.");
}

void MainPresenter::handleCancelAlignment()
{
    qDebug() << "MainPresenter::handleCancelAlignment() called";

    // TODO: This implementation requires AlignmentEngine and RegistrationWorkflowWidget instances
    // These would typically be injected via constructor or setter methods

    /*
    // Intended implementation when components are available:

    if (!m_alignmentEngine) {
        showError("Cancel Alignment", "AlignmentEngine not available.");
        return;
    }

    // 1. Clear alignment engine correspondences and state
    m_alignmentEngine->clearCorrespondences();

    // 2. Clear dynamic transform in viewer
    if (m_viewer) {
        auto* viewerWidget = dynamic_cast<PointCloudViewerWidget*>(m_viewer);
        if (viewerWidget) {
            viewerWidget->clearDynamicTransform();
        }
    }

    // 3. Transition back to ManualAlignment step
    if (m_workflowWidget) {
        m_workflowWidget->goToStep(RegistrationStep::ManualAlignment);
    }

    // 4. Update status
    m_view->updateStatusBar("Alignment cancelled");
    showInfo("Cancel Alignment", "Alignment has been cancelled. No changes were applied.");
    */

    // Placeholder implementation for now
    showInfo("Cancel Alignment", "Alignment cancellation functionality will be fully implemented when AlignmentEngine is integrated.");
}

void MainPresenter::setRegistrationProject(Registration::RegistrationProject* project)
{
    m_registrationProject = project;

    if (m_registrationProject) {
        // Connect to registration project signals
        connect(m_registrationProject, &Registration::RegistrationProject::registrationResultAdded,
                this, &MainPresenter::rebuildPoseGraph);

        qDebug() << "MainPresenter: Registration project set";
    }
}

void MainPresenter::setPoseGraphViewer(PoseGraphViewerWidget* viewer)
{
    m_poseGraphViewer = viewer;

    if (m_poseGraphViewer) {
        // Connect pose graph viewer signals
        connect(m_poseGraphViewer, &PoseGraphViewerWidget::nodeSelected,
                this, [this](const QString& scanId) {
                    qDebug() << "Pose graph node selected:" << scanId;
                    // Handle node selection (e.g., highlight in main viewer)
                });

        connect(m_poseGraphViewer, &PoseGraphViewerWidget::edgeSelected,
                this, [this](const QString& sourceScanId, const QString& targetScanId) {
                    qDebug() << "Pose graph edge selected:" << sourceScanId << "to" << targetScanId;
                    // Handle edge selection (e.g., show registration details)
                });

        qDebug() << "MainPresenter: Pose graph viewer set";
    }
}

void MainPresenter::handleLoadProjectCompleted()
{
    qDebug() << "MainPresenter: Project load completed, rebuilding pose graph";
    rebuildPoseGraph();
}

void MainPresenter::rebuildPoseGraph()
{
    if (!m_registrationProject || !m_poseGraphBuilder) {
        qWarning() << "MainPresenter: Cannot rebuild pose graph - missing registration project or builder";
        return;
    }

    try {
        qDebug() << "MainPresenter: Starting pose graph rebuild";

        // Build the pose graph from the registration project
        m_currentPoseGraph = m_poseGraphBuilder->build(*m_registrationProject);

        if (m_currentPoseGraph && m_poseGraphViewer) {
            // Display the graph in the viewer
            m_poseGraphViewer->displayGraph(*m_currentPoseGraph);

            qDebug() << "MainPresenter: Pose graph rebuilt and displayed with"
                     << m_currentPoseGraph->nodeCount() << "nodes and"
                     << m_currentPoseGraph->edgeCount() << "edges";

            if (m_view) {
                m_view->updateStatusBar(QString("Pose graph updated: %1 nodes, %2 edges")
                                       .arg(m_currentPoseGraph->nodeCount())
                                       .arg(m_currentPoseGraph->edgeCount()));
            }
        } else {
            qWarning() << "MainPresenter: Failed to build pose graph or viewer not available";
        }
    } catch (const std::exception& e) {
        qCritical() << "MainPresenter: Error rebuilding pose graph:" << e.what();
        showError("Pose Graph Error", QString("Failed to rebuild pose graph: %1").arg(e.what()));
    }
}



void MainPresenter::triggerAlignmentPreview()
{
    if (!m_targetManager)
    {
        showError("Alignment Preview", "Target manager is not available.");
        return;
    }

    if (!m_alignmentEngine)
    {
        showError("Alignment Preview", "Alignment engine is not available.");
        return;
    }

    // Retrieve correspondences from TargetManager
    QList<TargetCorrespondence> correspondences = m_targetManager->getAllCorrespondences();

    if (correspondences.size() < 3)
    {
        showError("Alignment Preview", "At least 3 point correspondences are required for alignment computation.");
        return;
    }

    // Trigger alignment computation through AlignmentEngine
    m_alignmentEngine->recomputeAlignment();

    // Update status
    if (m_view)
    {
        m_view->updateStatusBar("Alignment computation started...");
    }
}

// Sprint 6.1: Deviation map toggle implementation
void MainPresenter::handleShowDeviationMapToggled(bool enabled)
{
    qDebug() << "MainPresenter::handleShowDeviationMapToggled called with enabled:" << enabled;

    // This is a stub implementation for now
    // In a full implementation, we would need:
    // 1. Access to RegistrationProject to get the latest registration result
    // 2. Access to AlignmentEngine to perform deviation analysis
    // 3. Access to PointCloudViewerWidget to load colorized points and show legend

    if (enabled)
    {
        showInfo("Deviation Map", "Deviation map functionality is implemented but requires registration data. "
                                  "Please ensure you have performed a registration between scans first.");

        // TODO: Implement the full logic as described in the S6.1 document:
        // - Get latest registration result from RegistrationProject
        // - Get source and target point data from PointCloudLoadManager
        // - Call AlignmentEngine::analyzeDeviation()
        // - Call PointCloudViewerWidget::loadColorizedPointCloud()
        // - Call PointCloudViewerWidget::setDeviationMapLegendVisible()
    }
    else
    {
        showInfo("Deviation Map", "Deviation map disabled.");

        // TODO: Implement the disable logic:
        // - Call PointCloudViewerWidget::revertToOriginalColors()
        // - Call PointCloudViewerWidget::setDeviationMapLegendVisible(false, 0.0f)
    }

    if (m_view)
    {
        m_view->updateStatusBar(enabled ? "Deviation map enabled" : "Deviation map disabled");
    }
}

// Sprint 2.2: Alignment computation and live preview implementation
void MainPresenter::handleAlignmentResultUpdated(const AlignmentEngine::AlignmentResult& result)
{
    qDebug() << "MainPresenter::handleAlignmentResultUpdated() called with state:" << static_cast<int>(result.state);

    // Update PointCloudViewerWidget with dynamic transformation for live preview
    if (m_viewer && result.isValid())
    {
        auto* viewerWidget = dynamic_cast<PointCloudViewerWidget*>(m_viewer);
        if (viewerWidget)
        {
            // Apply the transformation to the "moving" scan for live preview
            // Note: In a full implementation, we would need to determine which scan is the "moving" one
            // For now, we apply the transformation assuming the second scan is the moving one
            viewerWidget->setDynamicTransform(result.transformation);

            qDebug() << "Dynamic transformation applied to viewer for live preview";
        }
    }
    else if (m_viewer && !result.isValid())
    {
        // Clear dynamic transform if result is invalid
        auto* viewerWidget = dynamic_cast<PointCloudViewerWidget*>(m_viewer);
        if (viewerWidget)
        {
            viewerWidget->clearDynamicTransform();
        }
    }

    // Update AlignmentControlPanel with quality metrics
    if (m_view)
    {
        auto* alignmentPanel = m_view->getAlignmentControlPanel();
        if (alignmentPanel)
        {
            alignmentPanel->updateAlignmentResult(result);
            qDebug() << "Alignment control panel updated with result metrics";
        }
    }

    // Update status bar based on result state
    if (m_view)
    {
        QString statusMessage;
        switch (result.state)
        {
            case AlignmentEngine::AlignmentState::Valid:
                statusMessage = QString("Alignment computed successfully - RMS: %1 mm")
                                .arg(result.errorStats.rmsError, 0, 'f', 3);
                break;
            case AlignmentEngine::AlignmentState::Computing:
                statusMessage = "Computing alignment...";
                break;
            case AlignmentEngine::AlignmentState::Error:
                statusMessage = QString("Alignment error: %1").arg(result.message);
                break;
            case AlignmentEngine::AlignmentState::Insufficient:
                statusMessage = "Insufficient correspondences for alignment";
                break;
            default:
                statusMessage = "Alignment idle";
                break;
        }

        m_view->updateStatusBar(statusMessage);
    }
>>>>>>> 66b07497
}<|MERGE_RESOLUTION|>--- conflicted
+++ resolved
@@ -12,11 +12,9 @@
 #include "interfaces/IE57Writer.h"
 #include "interfaces/IMainView.h"
 #include "interfaces/IPointCloudViewer.h"
-<<<<<<< HEAD
 #include "ui/ICPParameterDialog.h"
 #include "algorithms/ICPRegistration.h"
 #include "registration/RegistrationWorkflowWidget.h"
-=======
 #include "registration/TargetManager.h"
 #include "registration/AlignmentEngine.h"
 #include "ui/AlignmentControlPanel.h"
@@ -27,8 +25,6 @@
 #include "rendering/pointcloudviewerwidget.h"
 
 // Sprint 6.1: Additional includes for deviation map functionality
-#include "rendering/pointcloudviewerwidget.h"
->>>>>>> 66b07497
 
 MainPresenter::MainPresenter(IMainView* view,
                              IE57Parser* e57Parser,
@@ -946,7 +942,6 @@
     }
 }
 
-<<<<<<< HEAD
 void MainPresenter::handleAutomaticAlignmentClicked()
 {
     qDebug() << "MainPresenter: Automatic alignment button clicked";
@@ -1032,7 +1027,8 @@
             this, &MainPresenter::handleAutomaticAlignmentClicked);
 
     qDebug() << "MainPresenter: Connected to RegistrationWorkflowWidget";
-=======
+}
+
 // Alignment Management Implementation
 void MainPresenter::handleAcceptAlignment()
 {
@@ -1358,5 +1354,4 @@
 
         m_view->updateStatusBar(statusMessage);
     }
->>>>>>> 66b07497
 }