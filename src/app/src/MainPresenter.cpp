--- conflicted
+++ resolved
@@ -36,6 +36,8 @@
       m_currentMemoryUsage(0),
       m_currentFPS(0.0f),
       m_currentVisiblePoints(0),
+      m_currentSourceScanId(""),
+      m_currentTargetScanId(""),
       m_registrationProject(nullptr),
       m_poseGraphViewer(nullptr),
       m_currentPoseGraph(nullptr),
@@ -893,83 +895,7 @@
     }
 }
 
-<<<<<<< HEAD
-// Pose Graph Management Implementation
-void MainPresenter::setRegistrationProject(Registration::RegistrationProject* project)
-{
-    m_registrationProject = project;
-
-    if (m_registrationProject) {
-        // Connect to registration project signals
-        connect(m_registrationProject, &Registration::RegistrationProject::registrationResultAdded,
-                this, &MainPresenter::rebuildPoseGraph);
-
-        qDebug() << "MainPresenter: Registration project set";
-    }
-}
-
-void MainPresenter::setPoseGraphViewer(PoseGraphViewerWidget* viewer)
-{
-    m_poseGraphViewer = viewer;
-
-    if (m_poseGraphViewer) {
-        // Connect pose graph viewer signals
-        connect(m_poseGraphViewer, &PoseGraphViewerWidget::nodeSelected,
-                this, [this](const QString& scanId) {
-                    qDebug() << "Pose graph node selected:" << scanId;
-                    // Handle node selection (e.g., highlight in main viewer)
-                });
-
-        connect(m_poseGraphViewer, &PoseGraphViewerWidget::edgeSelected,
-                this, [this](const QString& sourceScanId, const QString& targetScanId) {
-                    qDebug() << "Pose graph edge selected:" << sourceScanId << "to" << targetScanId;
-                    // Handle edge selection (e.g., show registration details)
-                });
-
-        qDebug() << "MainPresenter: Pose graph viewer set";
-    }
-}
-
-void MainPresenter::handleLoadProjectCompleted()
-{
-    qDebug() << "MainPresenter: Project load completed, rebuilding pose graph";
-    rebuildPoseGraph();
-}
-
-void MainPresenter::rebuildPoseGraph()
-{
-    if (!m_registrationProject || !m_poseGraphBuilder) {
-        qWarning() << "MainPresenter: Cannot rebuild pose graph - missing registration project or builder";
-        return;
-    }
-
-    try {
-        qDebug() << "MainPresenter: Starting pose graph rebuild";
-
-        // Build the pose graph from the registration project
-        m_currentPoseGraph = m_poseGraphBuilder->build(*m_registrationProject);
-
-        if (m_currentPoseGraph && m_poseGraphViewer) {
-            // Display the graph in the viewer
-            m_poseGraphViewer->displayGraph(*m_currentPoseGraph);
-
-            qDebug() << "MainPresenter: Pose graph rebuilt and displayed with"
-                     << m_currentPoseGraph->nodeCount() << "nodes and"
-                     << m_currentPoseGraph->edgeCount() << "edges";
-
-            if (m_view) {
-                m_view->updateStatusBar(QString("Pose graph updated: %1 nodes, %2 edges")
-                                       .arg(m_currentPoseGraph->nodeCount())
-                                       .arg(m_currentPoseGraph->edgeCount()));
-            }
-        } else {
-            qWarning() << "MainPresenter: Failed to build pose graph or viewer not available";
-        }
-    } catch (const std::exception& e) {
-        qCritical() << "MainPresenter: Error rebuilding pose graph:" << e.what();
-        showError("Pose Graph Error", QString("Failed to rebuild pose graph: %1").arg(e.what()));
-    }
-=======
+// Alignment Management Implementation
 void MainPresenter::handleAcceptAlignment()
 {
     qDebug() << "MainPresenter::handleAcceptAlignment() called";
@@ -1077,5 +1003,190 @@
 
     // Placeholder implementation for now
     showInfo("Cancel Alignment", "Alignment cancellation functionality will be fully implemented when AlignmentEngine is integrated.");
->>>>>>> 8c641d6e
+}
+
+void MainPresenter::setRegistrationProject(Registration::RegistrationProject* project)
+{
+    m_registrationProject = project;
+
+    if (m_registrationProject) {
+        // Connect to registration project signals
+        connect(m_registrationProject, &Registration::RegistrationProject::registrationResultAdded,
+                this, &MainPresenter::rebuildPoseGraph);
+
+        qDebug() << "MainPresenter: Registration project set";
+    }
+}
+
+void MainPresenter::setPoseGraphViewer(PoseGraphViewerWidget* viewer)
+{
+    m_poseGraphViewer = viewer;
+
+    if (m_poseGraphViewer) {
+        // Connect pose graph viewer signals
+        connect(m_poseGraphViewer, &PoseGraphViewerWidget::nodeSelected,
+                this, [this](const QString& scanId) {
+                    qDebug() << "Pose graph node selected:" << scanId;
+                    // Handle node selection (e.g., highlight in main viewer)
+                });
+
+        connect(m_poseGraphViewer, &PoseGraphViewerWidget::edgeSelected,
+                this, [this](const QString& sourceScanId, const QString& targetScanId) {
+                    qDebug() << "Pose graph edge selected:" << sourceScanId << "to" << targetScanId;
+                    // Handle edge selection (e.g., show registration details)
+                });
+
+        qDebug() << "MainPresenter: Pose graph viewer set";
+    }
+}
+
+void MainPresenter::handleLoadProjectCompleted()
+{
+    qDebug() << "MainPresenter: Project load completed, rebuilding pose graph";
+    rebuildPoseGraph();
+}
+
+void MainPresenter::rebuildPoseGraph()
+{
+    if (!m_registrationProject || !m_poseGraphBuilder) {
+        qWarning() << "MainPresenter: Cannot rebuild pose graph - missing registration project or builder";
+        return;
+    }
+
+    try {
+        qDebug() << "MainPresenter: Starting pose graph rebuild";
+
+        // Build the pose graph from the registration project
+        m_currentPoseGraph = m_poseGraphBuilder->build(*m_registrationProject);
+
+        if (m_currentPoseGraph && m_poseGraphViewer) {
+            // Display the graph in the viewer
+            m_poseGraphViewer->displayGraph(*m_currentPoseGraph);
+
+            qDebug() << "MainPresenter: Pose graph rebuilt and displayed with"
+                     << m_currentPoseGraph->nodeCount() << "nodes and"
+                     << m_currentPoseGraph->edgeCount() << "edges";
+
+            if (m_view) {
+                m_view->updateStatusBar(QString("Pose graph updated: %1 nodes, %2 edges")
+                                       .arg(m_currentPoseGraph->nodeCount())
+                                       .arg(m_currentPoseGraph->edgeCount()));
+            }
+        } else {
+            qWarning() << "MainPresenter: Failed to build pose graph or viewer not available";
+        }
+    } catch (const std::exception& e) {
+        qCritical() << "MainPresenter: Error rebuilding pose graph:" << e.what();
+        showError("Pose Graph Error", QString("Failed to rebuild pose graph: %1").arg(e.what()));
+    }
+}
+
+// Alignment Management Implementation
+void MainPresenter::handleAcceptAlignment()
+{
+    qDebug() << "MainPresenter::handleAcceptAlignment() called";
+
+    // TODO: This implementation requires AlignmentEngine and RegistrationProject instances
+    // These would typically be injected via constructor or setter methods
+
+    /*
+    // Intended implementation when components are available:
+
+    if (!m_alignmentEngine || !m_registrationProject) {
+        showError("Accept Alignment", "Required components not available.");
+        return;
+    }
+
+    // 1. Retrieve final transformation from AlignmentEngine
+    AlignmentEngine::AlignmentResult currentResult = m_alignmentEngine->getCurrentResult();
+    if (currentResult.state != AlignmentEngine::AlignmentState::Valid) {
+        showError("Accept Alignment", "No valid alignment to accept.");
+        return;
+    }
+
+    // 2. Identify scans involved in alignment
+    if (m_currentSourceScanId.isEmpty() || m_currentTargetScanId.isEmpty()) {
+        showError("Accept Alignment", "Scan IDs not properly set for alignment.");
+        return;
+    }
+
+    // 3. Apply permanent transformation to target scan
+    m_registrationProject->setScanTransform(m_currentTargetScanId, currentResult.transformation);
+
+    // 4. Create and store registration result
+    RegistrationProject::RegistrationResult result;
+    result.sourceScanId = m_currentSourceScanId;
+    result.targetScanId = m_currentTargetScanId;
+    result.transformation = currentResult.transformation;
+    result.rmsError = currentResult.errorStats.rmsError;
+    result.correspondenceCount = currentResult.errorStats.numCorrespondences;
+    result.isValid = true;
+    result.algorithm = "Manual";
+    result.timestamp = QDateTime::currentDateTime();
+
+    m_registrationProject->addRegistrationResult(result);
+
+    // 5. Clear alignment engine state
+    m_alignmentEngine->clearCorrespondences();
+
+    // 6. Clear dynamic transform in viewer
+    if (m_viewer) {
+        auto* viewerWidget = dynamic_cast<PointCloudViewerWidget*>(m_viewer);
+        if (viewerWidget) {
+            viewerWidget->clearDynamicTransform();
+        }
+    }
+
+    // 7. Update UI state and transition to QualityReview
+    if (m_workflowWidget) {
+        m_workflowWidget->goToStep(RegistrationStep::QualityReview);
+    }
+
+    // 8. Update status
+    m_view->updateStatusBar("Alignment accepted successfully");
+    showInfo("Accept Alignment", "Alignment has been accepted and applied to the target scan.");
+    */
+
+    // Placeholder implementation for now
+    showInfo("Accept Alignment", "Alignment acceptance functionality will be fully implemented when AlignmentEngine and RegistrationProject are integrated.");
+}
+
+void MainPresenter::handleCancelAlignment()
+{
+    qDebug() << "MainPresenter::handleCancelAlignment() called";
+
+    // TODO: This implementation requires AlignmentEngine and RegistrationWorkflowWidget instances
+    // These would typically be injected via constructor or setter methods
+
+    /*
+    // Intended implementation when components are available:
+
+    if (!m_alignmentEngine) {
+        showError("Cancel Alignment", "AlignmentEngine not available.");
+        return;
+    }
+
+    // 1. Clear alignment engine correspondences and state
+    m_alignmentEngine->clearCorrespondences();
+
+    // 2. Clear dynamic transform in viewer
+    if (m_viewer) {
+        auto* viewerWidget = dynamic_cast<PointCloudViewerWidget*>(m_viewer);
+        if (viewerWidget) {
+            viewerWidget->clearDynamicTransform();
+        }
+    }
+
+    // 3. Transition back to ManualAlignment step
+    if (m_workflowWidget) {
+        m_workflowWidget->goToStep(RegistrationStep::ManualAlignment);
+    }
+
+    // 4. Update status
+    m_view->updateStatusBar("Alignment cancelled");
+    showInfo("Cancel Alignment", "Alignment has been cancelled. No changes were applied.");
+    */
+
+    // Placeholder implementation for now
+    showInfo("Cancel Alignment", "Alignment cancellation functionality will be fully implemented when AlignmentEngine is integrated.");
 }