#ifndef POINTCLOUDVIEWERWIDGET_H
#define POINTCLOUDVIEWERWIDGET_H

#include <QOpenGLWidget>
#include <QOpenGLFunctions>
#include <QOpenGLBuffer>
#include <QOpenGLVertexArrayObject>
#include <QOpenGLShaderProgram>
#include <QOpenGLTexture>
#include <QMatrix4x4>
#include <QVector3D>
#include <QColor>
#include <QMouseEvent>
#include <QWheelEvent>
#include <QTimer>
#include <QFont>
#include <vector>
#include <memory>
#include <chrono>
#include "octree.h"
#include "screenspaceerror.h"
#include "pointdata.h"
#include "IPointCloudViewer.h"

class PointCloudViewerWidget : public QOpenGLWidget, protected QOpenGLFunctions, public IPointCloudViewer
{
    Q_OBJECT

public:
    explicit PointCloudViewerWidget(QWidget *parent = nullptr);
    ~PointCloudViewerWidget();

    // IPointCloudViewer interface implementation
    void loadPointCloud(const std::vector<float>& points) override;
    void clearPointCloud() override;
<<<<<<< HEAD
    void addPointCloudData(const std::vector<float>& additionalPoints) override;
    void setState(ViewerState state, const QString& message = "") override;
    ViewerState getState() const override;

    void setPointSize(float size) override;
    void setBackgroundColor(const QColor& color) override;
    void setShowGrid(bool show) override;
    void setShowAxes(bool show) override;

    void setLODEnabled(bool enabled) override;
    bool isLODEnabled() const override;

    void setRenderWithColor(bool enabled) override;
    void setRenderWithIntensity(bool enabled) override;
    bool isRenderingWithColor() const override;
    bool isRenderingWithIntensity() const override;

=======
    void setState(ViewerState state, const QString &message = "") override;
>>>>>>> d5239f4c
    void setTopView() override;
    void setLeftView() override;
    void setRightView() override;
    void setBottomView() override;
<<<<<<< HEAD
    void setFrontView() override;
    void setBackView() override;
    void setIsometricView() override;

    bool hasData() const override;
    size_t pointCount() const override;

    void setMinPointSize(float size) override;
    void setMaxPointSize(float size) override;
    void setAttenuationEnabled(bool enabled) override;
    void setAttenuationFactor(float factor) override;

    void setSplattingEnabled(bool enabled) override;
    void setLightingEnabled(bool enabled) override;
    void setLightDirection(const QVector3D& direction) override;
    void setLightColor(const QColor& color) override;
    void setAmbientIntensity(float intensity) override;

    void onLoadingStarted() override;
    void onLoadingProgress(int percentage, const QString& stage) override;
    void onLoadingFinished(bool success, const QString& message) override;

    size_t getMemoryUsage() const override;
    void optimizeMemory() override;

    // Coordinate transformation access (User Story 3)
    QVector3D getGlobalOffset() const { return m_globalOffset; }

    // Sprint 3.2: Test helper methods
    ViewerState getViewerState() const { return m_currentState; }
    bool hasPointCloudData() const { return m_hasData; }
    size_t getPointCount() const { return static_cast<size_t>(m_pointCount); }
=======
    void setLODEnabled(bool enabled) override;
    bool isLODEnabled() const override { return m_lodEnabled; }
    void setRenderWithColor(bool enabled) override;
    void setRenderWithIntensity(bool enabled) override;
    void setPointSizeAttenuationEnabled(bool enabled) override;
    void setPointSizeAttenuationParams(float minSize, float maxSize, float factor) override;
    ViewerState getViewerState() const override { return m_currentState; }
    bool hasPointCloudData() const override { return m_hasData; }
    size_t getPointCount() const override { return static_cast<size_t>(m_pointCount); }
    QVector3D getGlobalOffset() const override { return m_globalOffset; }
    float getCurrentFPS() const override { return m_fps; }
    size_t getVisiblePointCount() const override { return m_visiblePointCount; }

    // Additional public methods specific to PointCloudViewerWidget
>>>>>>> d5239f4c
    float getCameraYaw() const { return m_cameraYaw; }
    float getCameraPitch() const { return m_cameraPitch; }
    QVector3D getCameraTarget() const { return m_cameraTarget; }
    float getCameraDistance() const { return m_cameraDistance; }

    // Test simulation methods
    void simulateOrbitCamera(const QPoint &start, const QPoint &end);
    void simulatePanCamera(const QPoint &start, const QPoint &end);
    void simulateZoomCamera(float factor);

<<<<<<< HEAD
    // Sprint R1: LOD system controls
=======
    // Additional LOD methods not in interface
>>>>>>> d5239f4c
    void setLODDistances(float distance1, float distance2);
    void getLODDistances(float& distance1, float& distance2) const;
    size_t getOctreeNodeCount() const;

public slots:
<<<<<<< HEAD
    // Legacy loading feedback slot (for backward compatibility)
    void onLoadingFinished(bool success, const QString &message,
                          const std::vector<float> &points);

    // Sprint 3.4: LOD control slots
    void toggleLOD(bool enabled);
    void setLODSubsampleRate(float rate);

    // Sprint R2: Screen-space error LOD control slots
    void setScreenSpaceErrorThreshold(float threshold);
    void setPrimaryScreenSpaceErrorThreshold(float threshold);
    void setCullScreenSpaceErrorThreshold(float threshold);

    // Sprint R3: Attribute rendering and point size attenuation slots (as per backlog Tasks R3.1.6, R3.2.5, R3.3.3)
    void setPointSizeAttenuationEnabled(bool enabled);
    void setPointSizeAttenuationParams(float minSize, float maxSize, float factor);
=======
    // IPointCloudViewer interface slots implementation
    void onLoadingStarted() override;
    void onLoadingProgress(int percentage, const QString &stage) override;
    void onLoadingFinished(bool success, const QString &message,
                          const std::vector<float> &points) override;
    void toggleLOD(bool enabled) override;
    void setLODSubsampleRate(float rate) override;
    void setScreenSpaceErrorThreshold(float threshold) override;
    void setPrimaryScreenSpaceErrorThreshold(float threshold) override;
    void setCullScreenSpaceErrorThreshold(float threshold) override;
>>>>>>> d5239f4c

signals:
    // Sprint 2.2: Performance monitoring signals
    void statsUpdated(float fps, int visiblePoints);
    void renderingError(const QString& error);
    void pointCloudLoaded(const std::vector<float>& points);
    void pointCloudLoadFailed(const QString& error);
    void pointCloudCleared();
    void stateChanged(ViewerState newState, const QString& message);

protected:
    // OpenGL overrides
    void initializeGL() override;
    void resizeGL(int w, int h) override;
    void paintGL() override;
    void paintOverlayGL();  // For text overlays

    // Mouse and keyboard events
    void mousePressEvent(QMouseEvent *event) override;
    void mouseMoveEvent(QMouseEvent *event) override;
    void wheelEvent(QWheelEvent *event) override;

private:
    void setupShaders();
    void setupBuffers();
    void updateCamera();
    void calculateBoundingBox();
    void fitCameraToPointCloud();

    // UCS methods
    void setupUCSShaders();
    void setupUCSBuffers();
    void drawUCS();

    // Sprint 1.3: Error state rendering for Task 1.3.3.2
    void renderErrorState();

    // Sprint 2.3: Visual state rendering methods
    void drawLoadingState(QPainter &painter);
    void drawLoadFailedState(QPainter &painter);
    void drawIdleState(QPainter &painter);

    // Sprint R1: LOD rendering methods
    void renderOctree();
    void updateFPS();
    std::array<QVector4D, 6> extractFrustumPlanes(const QMatrix4x4& viewProjection) const;

    // Sprint R2: Enhanced rendering methods
    void renderWithScreenSpaceErrorLOD();
    void updateViewportInfo();
    void logLODStatistics(const std::vector<PointFullData>& visiblePoints);

    // Sprint R3: Enhanced rendering methods (as per backlog Tasks R3.1.4, R3.1.5)
    void renderWithAttributes();
    void prepareVertexData(const std::vector<PointFullData>& points);
    void setupEnhancedShaders();
    void setupEnhancedVertexArrayObject();

    // Sprint R4: Splatting and lighting rendering methods (Task R4.1.3, R4.1.4, R4.1.5)
    void renderScene();
    void renderPoints(const std::vector<PointFullData>& points);
    void renderSplats(const std::vector<AggregateNodeData>& splats);
    void prepareSplatVertexData(const std::vector<AggregateNodeData>& splats);
    void setupSplatShaders();
    void setupSplatTexture();
    void setupSplatVertexArrayObject();

private slots:
    void updateLoadingAnimation();
    void emitPerformanceStats(); // Sprint 2.2: Performance monitoring

private:
    // OpenGL objects
    QOpenGLBuffer m_vertexBuffer;
    QOpenGLVertexArrayObject m_vertexArrayObject;
    QOpenGLShaderProgram *m_shaderProgram;

    // UCS OpenGL objects
    QOpenGLBuffer m_ucsVertexBuffer;
    QOpenGLVertexArrayObject m_ucsVertexArrayObject;
    QOpenGLShaderProgram *m_ucsShaderProgram;

    // Shader uniform locations
    int m_mvpMatrixLocation;
    int m_colorLocation;
    int m_pointSizeLocation;

    // UCS uniform locations
    int m_ucsMvpMatrixLocation;

    // Camera parameters
    QMatrix4x4 m_projectionMatrix;
    QMatrix4x4 m_viewMatrix;
    QMatrix4x4 m_modelMatrix;

    // Camera control
    QVector3D m_cameraPosition;
    QVector3D m_cameraTarget;
    QVector3D m_cameraUp;
    float m_cameraDistance;
    float m_cameraYaw;
    float m_cameraPitch;

    // Mouse interaction
    QPoint m_lastMousePosition;
    bool m_mousePressed;
    Qt::MouseButton m_pressedButton;

    // Point cloud data
    std::vector<float> m_pointData;
    int m_pointCount;

    // Coordinate transformation (User Story 3)
    QVector3D m_globalOffset;  // Original global center offset

    // Bounding box for auto-centering
    QVector3D m_boundingBoxMin;
    QVector3D m_boundingBoxMax;
    QVector3D m_boundingBoxCenter;
    float m_boundingBoxSize;

    // Rendering settings
    QVector3D m_pointColor;
    float m_pointSize;

    // State
    bool m_hasData;
    bool m_shadersInitialized;

    // Sprint 1.3: Error state management for Task 1.3.3.2
    bool m_showErrorState;
    QString m_errorMessage;

    // Sprint 2.3: State management and visual feedback
    ViewerState m_currentState;
    QString m_stateMessage;
    int m_loadingProgress;
    QString m_loadingStage;

    // Loading animation
    QTimer *m_loadingTimer;
    int m_loadingAngle;

    // Sprint 2.2: Performance monitoring timer
    QTimer *m_statsTimer;

    // Fonts for overlay text
    QFont m_overlayFont;
    QFont m_detailFont;

    // Sprint 3.4: LOD state (legacy)
    bool m_lodEnabled;
    float m_lodSubsampleRate;

    // Sprint R1: Advanced LOD system
    std::unique_ptr<Octree> m_octree;
    float m_lodDistance1;
    float m_lodDistance2;
    std::vector<PointFullData> m_visiblePoints;

    // Sprint R2: Screen-space error LOD system
    float m_primaryScreenSpaceErrorThreshold;  // Stop recursion threshold (pixels)
    float m_cullScreenSpaceErrorThreshold;     // Cull completely threshold (pixels)
    ViewportInfo m_viewportInfo;

    // Sprint R3: Attribute rendering and point size attenuation (as per backlog member variables)
    bool m_renderWithColor;
    bool m_renderWithIntensity;
    bool m_pointSizeAttenuationEnabled;
    float m_minPointSize;
    float m_maxPointSize;
    float m_attenuationFactor;
    std::vector<VertexData> m_vertexData;

    // Sprint R4: Splatting and lighting state (Task R4.3.2)
    bool m_splattingEnabled;
    bool m_lightingEnabled;
    QVector3D m_lightDirection;
    QColor m_lightColor;
    float m_ambientIntensity;
    float m_splatThreshold;

    // Sprint R4: OpenGL resources for splatting
    QOpenGLShaderProgram* m_pointShaderProgram;
    QOpenGLShaderProgram* m_splatShaderProgram;
    QOpenGLBuffer m_pointVertexBuffer;
    QOpenGLBuffer m_splatVertexBuffer;
    QOpenGLVertexArrayObject m_pointVAO;
    QOpenGLVertexArrayObject m_splatVAO;
    QOpenGLTexture* m_splatTexture;

    // Sprint R4: Rendering data
    std::vector<AggregateNodeData> m_visibleSplats;
    std::vector<VertexData> m_pointVertexData;
    std::vector<SplatVertex> m_splatVertexData;

    // Performance monitoring
    std::chrono::high_resolution_clock::time_point m_lastFrameTime;
    float m_fps;
    int m_frameCount;
    size_t m_visiblePointCount;
};

#endif // POINTCLOUDVIEWERWIDGET_H<|MERGE_RESOLUTION|>--- conflicted
+++ resolved
@@ -33,65 +33,11 @@
     // IPointCloudViewer interface implementation
     void loadPointCloud(const std::vector<float>& points) override;
     void clearPointCloud() override;
-<<<<<<< HEAD
-    void addPointCloudData(const std::vector<float>& additionalPoints) override;
-    void setState(ViewerState state, const QString& message = "") override;
-    ViewerState getState() const override;
-
-    void setPointSize(float size) override;
-    void setBackgroundColor(const QColor& color) override;
-    void setShowGrid(bool show) override;
-    void setShowAxes(bool show) override;
-
-    void setLODEnabled(bool enabled) override;
-    bool isLODEnabled() const override;
-
-    void setRenderWithColor(bool enabled) override;
-    void setRenderWithIntensity(bool enabled) override;
-    bool isRenderingWithColor() const override;
-    bool isRenderingWithIntensity() const override;
-
-=======
     void setState(ViewerState state, const QString &message = "") override;
->>>>>>> d5239f4c
     void setTopView() override;
     void setLeftView() override;
     void setRightView() override;
     void setBottomView() override;
-<<<<<<< HEAD
-    void setFrontView() override;
-    void setBackView() override;
-    void setIsometricView() override;
-
-    bool hasData() const override;
-    size_t pointCount() const override;
-
-    void setMinPointSize(float size) override;
-    void setMaxPointSize(float size) override;
-    void setAttenuationEnabled(bool enabled) override;
-    void setAttenuationFactor(float factor) override;
-
-    void setSplattingEnabled(bool enabled) override;
-    void setLightingEnabled(bool enabled) override;
-    void setLightDirection(const QVector3D& direction) override;
-    void setLightColor(const QColor& color) override;
-    void setAmbientIntensity(float intensity) override;
-
-    void onLoadingStarted() override;
-    void onLoadingProgress(int percentage, const QString& stage) override;
-    void onLoadingFinished(bool success, const QString& message) override;
-
-    size_t getMemoryUsage() const override;
-    void optimizeMemory() override;
-
-    // Coordinate transformation access (User Story 3)
-    QVector3D getGlobalOffset() const { return m_globalOffset; }
-
-    // Sprint 3.2: Test helper methods
-    ViewerState getViewerState() const { return m_currentState; }
-    bool hasPointCloudData() const { return m_hasData; }
-    size_t getPointCount() const { return static_cast<size_t>(m_pointCount); }
-=======
     void setLODEnabled(bool enabled) override;
     bool isLODEnabled() const override { return m_lodEnabled; }
     void setRenderWithColor(bool enabled) override;
@@ -106,7 +52,6 @@
     size_t getVisiblePointCount() const override { return m_visiblePointCount; }
 
     // Additional public methods specific to PointCloudViewerWidget
->>>>>>> d5239f4c
     float getCameraYaw() const { return m_cameraYaw; }
     float getCameraPitch() const { return m_cameraPitch; }
     QVector3D getCameraTarget() const { return m_cameraTarget; }
@@ -117,34 +62,12 @@
     void simulatePanCamera(const QPoint &start, const QPoint &end);
     void simulateZoomCamera(float factor);
 
-<<<<<<< HEAD
-    // Sprint R1: LOD system controls
-=======
     // Additional LOD methods not in interface
->>>>>>> d5239f4c
     void setLODDistances(float distance1, float distance2);
     void getLODDistances(float& distance1, float& distance2) const;
     size_t getOctreeNodeCount() const;
 
 public slots:
-<<<<<<< HEAD
-    // Legacy loading feedback slot (for backward compatibility)
-    void onLoadingFinished(bool success, const QString &message,
-                          const std::vector<float> &points);
-
-    // Sprint 3.4: LOD control slots
-    void toggleLOD(bool enabled);
-    void setLODSubsampleRate(float rate);
-
-    // Sprint R2: Screen-space error LOD control slots
-    void setScreenSpaceErrorThreshold(float threshold);
-    void setPrimaryScreenSpaceErrorThreshold(float threshold);
-    void setCullScreenSpaceErrorThreshold(float threshold);
-
-    // Sprint R3: Attribute rendering and point size attenuation slots (as per backlog Tasks R3.1.6, R3.2.5, R3.3.3)
-    void setPointSizeAttenuationEnabled(bool enabled);
-    void setPointSizeAttenuationParams(float minSize, float maxSize, float factor);
-=======
     // IPointCloudViewer interface slots implementation
     void onLoadingStarted() override;
     void onLoadingProgress(int percentage, const QString &stage) override;
@@ -155,7 +78,13 @@
     void setScreenSpaceErrorThreshold(float threshold) override;
     void setPrimaryScreenSpaceErrorThreshold(float threshold) override;
     void setCullScreenSpaceErrorThreshold(float threshold) override;
->>>>>>> d5239f4c
+
+    // Sprint R4: Splatting and lighting slots (Task R4.3.2)
+    void setSplattingEnabled(bool enabled);
+    void setLightingEnabled(bool enabled);
+    void setLightDirection(const QVector3D& direction);
+    void setLightColor(const QColor& color);
+    void setAmbientIntensity(float intensity);
 
 signals:
     // Sprint 2.2: Performance monitoring signals
