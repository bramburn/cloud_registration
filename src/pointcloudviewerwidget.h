--- conflicted
+++ resolved
@@ -97,14 +97,13 @@
     void setPointSizeAttenuationEnabled(bool enabled);
     void setPointSizeAttenuationParams(float minSize, float maxSize, float factor);
 
-<<<<<<< HEAD
     // Sprint R4: Splatting and lighting slots (Task R4.3.2)
     void setSplattingEnabled(bool enabled);
     void setLightingEnabled(bool enabled);
     void setLightDirection(const QVector3D& direction);
     void setLightColor(const QColor& color);
     void setAmbientIntensity(float intensity);
-=======
+
 signals:
     // Sprint 2.2: Performance monitoring signals
     void statsUpdated(float fps, int visiblePoints);
@@ -113,7 +112,6 @@
     void pointCloudLoadFailed(const QString& error);
     void pointCloudCleared();
     void stateChanged(ViewerState newState, const QString& message);
->>>>>>> 473a9a2d
 
 protected:
     // OpenGL overrides
