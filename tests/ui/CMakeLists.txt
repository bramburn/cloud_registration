﻿# Sprint 6: UI Tests - Complete Implementation
# This file defines test executables for the UI module's unit tests

add_executable(RecentProjectsManagerTests
    ${CMAKE_CURRENT_SOURCE_DIR}/test_recentprojectsmanager.cpp
)
target_link_libraries(RecentProjectsManagerTests PRIVATE
    UI # Link against the UI library
    Core # Indirect dependency through UI
    GTest::gtest_main # Google Test framework
    Qt6::Test # Qt Test module
    Qt6::Core
    Qt6::Gui # For QDir, QFileInfo etc. in tests
    Qt6::Widgets # For QTemporaryDir in tests
)
target_include_directories(RecentProjectsManagerTests PRIVATE
    ${CMAKE_CURRENT_SOURCE_DIR}/../../src/ui/include/ui
    ${CMAKE_CURRENT_SOURCE_DIR}/../../src/core/include/core
)
add_test(NAME RecentProjectsManagerTests COMMAND RecentProjectsManagerTests)

add_executable(UIEnhancementTests
    ${CMAKE_CURRENT_SOURCE_DIR}/test_ui_enhancement.cpp
)
target_link_libraries(UIEnhancementTests PRIVATE
    UI
    Core
    GTest::gtest_main
    Qt6::Test
    Qt6::Core
    Qt6::Gui
    Qt6::Widgets
)
target_include_directories(UIEnhancementTests PRIVATE
    ${CMAKE_CURRENT_SOURCE_DIR}/../../src/ui/include/ui
    ${CMAKE_CURRENT_SOURCE_DIR}/../../src/core/include/core
)
add_test(NAME UIEnhancementTests COMMAND UIEnhancementTests)

# Export Dialog Tests
add_executable(ExportDialogTests
    ${CMAKE_CURRENT_SOURCE_DIR}/test_export_dialog.cpp
)
target_link_libraries(ExportDialogTests PRIVATE
    UI                  # Link against the UI library
    Core                # Indirect dependency through UI
    Export              # For export functionality
    GTest::gtest_main   # Google Test framework
    Qt6::Test           # Qt Test module
    Qt6::Core           # For QObject, QString
    Qt6::Gui            # For QVector3D, QMatrix4x4
    Qt6::Widgets        # For QWidget components
)
target_include_directories(ExportDialogTests PRIVATE
    ${CMAKE_CURRENT_SOURCE_DIR}/../../src/ui/include/ui       # UI headers
    ${CMAKE_CURRENT_SOURCE_DIR}/../../src/core/include/core   # Core headers
    ${CMAKE_CURRENT_SOURCE_DIR}/../../src/export/include/export # Export headers
)
add_test(NAME ExportDialogTests COMMAND ExportDialogTests)

<<<<<<< HEAD
# Sprint 7.1: Pose Graph Viewer Widget Tests
add_executable(PoseGraphViewerWidgetTests
    ${CMAKE_CURRENT_SOURCE_DIR}/test_posegraphviewerwidget.cpp
)
target_link_libraries(PoseGraphViewerWidgetTests PRIVATE
    UI                  # Link against the UI library
    Registration        # For PoseGraph classes
    Core                # Indirect dependency
    GTest::gtest_main   # Google Test framework
    GMock::gmock        # Google Mock framework
=======
# AlignmentControlPanel Tests (MVP3 S3.1)
add_executable(AlignmentControlPanelTests
    ${CMAKE_CURRENT_SOURCE_DIR}/test_alignmentcontrolpanel.cpp
)
target_link_libraries(AlignmentControlPanelTests PRIVATE
    UI                  # Link against the UI library
    Registration        # For AlignmentEngine
    GTest::gtest_main   # Google Test framework
>>>>>>> 8c641d6e
    Qt6::Test           # Qt Test module
    Qt6::Core           # For QObject, QString
    Qt6::Gui            # For QVector3D, QMatrix4x4
    Qt6::Widgets        # For QWidget components
)
<<<<<<< HEAD
target_include_directories(PoseGraphViewerWidgetTests PRIVATE
    ${CMAKE_CURRENT_SOURCE_DIR}/../../src/ui/include/ui           # UI headers
    ${CMAKE_CURRENT_SOURCE_DIR}/../../src/registration/include/registration # Registration headers
    ${CMAKE_CURRENT_SOURCE_DIR}/../../src/core/include/core       # Core headers
)
add_test(NAME PoseGraphViewerWidgetTests COMMAND PoseGraphViewerWidgetTests)
=======
target_include_directories(AlignmentControlPanelTests PRIVATE
    ${CMAKE_CURRENT_SOURCE_DIR}/../../src/ui/include/ui           # UI headers
    ${CMAKE_CURRENT_SOURCE_DIR}/../../src/registration/include/registration # Registration headers
)
add_test(NAME AlignmentControlPanelTests COMMAND AlignmentControlPanelTests)
>>>>>>> 8c641d6e

message(STATUS "Configuring UI tests...")<|MERGE_RESOLUTION|>--- conflicted
+++ resolved
@@ -58,7 +58,25 @@
 )
 add_test(NAME ExportDialogTests COMMAND ExportDialogTests)
 
-<<<<<<< HEAD
+# AlignmentControlPanel Tests (MVP3 S3.1)
+add_executable(AlignmentControlPanelTests
+    ${CMAKE_CURRENT_SOURCE_DIR}/test_alignmentcontrolpanel.cpp
+)
+target_link_libraries(AlignmentControlPanelTests PRIVATE
+    UI                  # Link against the UI library
+    Registration        # For AlignmentEngine
+    GTest::gtest_main   # Google Test framework
+    Qt6::Test           # Qt Test module
+    Qt6::Core           # For QObject, QString
+    Qt6::Gui            # For QVector3D, QMatrix4x4
+    Qt6::Widgets        # For QWidget components
+)
+target_include_directories(AlignmentControlPanelTests PRIVATE
+    ${CMAKE_CURRENT_SOURCE_DIR}/../../src/ui/include/ui           # UI headers
+    ${CMAKE_CURRENT_SOURCE_DIR}/../../src/registration/include/registration # Registration headers
+)
+add_test(NAME AlignmentControlPanelTests COMMAND AlignmentControlPanelTests)
+
 # Sprint 7.1: Pose Graph Viewer Widget Tests
 add_executable(PoseGraphViewerWidgetTests
     ${CMAKE_CURRENT_SOURCE_DIR}/test_posegraphviewerwidget.cpp
@@ -69,34 +87,16 @@
     Core                # Indirect dependency
     GTest::gtest_main   # Google Test framework
     GMock::gmock        # Google Mock framework
-=======
-# AlignmentControlPanel Tests (MVP3 S3.1)
-add_executable(AlignmentControlPanelTests
-    ${CMAKE_CURRENT_SOURCE_DIR}/test_alignmentcontrolpanel.cpp
-)
-target_link_libraries(AlignmentControlPanelTests PRIVATE
-    UI                  # Link against the UI library
-    Registration        # For AlignmentEngine
-    GTest::gtest_main   # Google Test framework
->>>>>>> 8c641d6e
     Qt6::Test           # Qt Test module
     Qt6::Core           # For QObject, QString
     Qt6::Gui            # For QVector3D, QMatrix4x4
     Qt6::Widgets        # For QWidget components
 )
-<<<<<<< HEAD
 target_include_directories(PoseGraphViewerWidgetTests PRIVATE
     ${CMAKE_CURRENT_SOURCE_DIR}/../../src/ui/include/ui           # UI headers
     ${CMAKE_CURRENT_SOURCE_DIR}/../../src/registration/include/registration # Registration headers
     ${CMAKE_CURRENT_SOURCE_DIR}/../../src/core/include/core       # Core headers
 )
 add_test(NAME PoseGraphViewerWidgetTests COMMAND PoseGraphViewerWidgetTests)
-=======
-target_include_directories(AlignmentControlPanelTests PRIVATE
-    ${CMAKE_CURRENT_SOURCE_DIR}/../../src/ui/include/ui           # UI headers
-    ${CMAKE_CURRENT_SOURCE_DIR}/../../src/registration/include/registration # Registration headers
-)
-add_test(NAME AlignmentControlPanelTests COMMAND AlignmentControlPanelTests)
->>>>>>> 8c641d6e
 
 message(STATUS "Configuring UI tests...")