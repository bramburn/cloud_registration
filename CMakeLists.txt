cmake_minimum_required(VERSION 3.16)

# Enable IDE folders
set_property(GLOBAL PROPERTY USE_FOLDERS ON)

project(CloudRegistration VERSION 1.0.0 LANGUAGES CXX)

# Configure MSVC
if(MSVC)
    # Use static runtime libraries
    set(CMAKE_MSVC_RUNTIME_LIBRARY "MultiThreaded$<$<CONFIG:Debug>:Debug>")

    # Enable multi-processor compilation
    add_compile_options(/MP)

    # Enable enhanced instruction sets
    add_compile_options(/arch:AVX2)

    # Warning level 4 but don't treat warnings as errors during build fixes
    add_compile_options(/W4)

    # Enable debug information in all builds
    add_compile_options(/Zi)

    # User Story 3: Fix encoding issues - enforce UTF-8 for source and execution
    add_compile_options(/utf-8)
endif()

# Configure GCC/Clang compilers (Linux/macOS)
if(CMAKE_CXX_COMPILER_ID MATCHES "GNU|Clang")
    # User Story 3: Fix encoding issues - enforce UTF-8 for source and execution
    add_compile_options(-finput-charset=UTF-8 -fexec-charset=UTF-8)

    # Enable high warning level
    add_compile_options(-Wall -Wextra -Wpedantic)

    # Enable debug information in all builds
    add_compile_options(-g)

    # Enable optimizations for Release builds
    if(CMAKE_BUILD_TYPE STREQUAL "Release")
        add_compile_options(-O3 -DNDEBUG)
        # Enable modern CPU optimizations if supported
        include(CheckCXXCompilerFlag)
        check_cxx_compiler_flag("-march=native" COMPILER_SUPPORTS_MARCH_NATIVE)
        if(COMPILER_SUPPORTS_MARCH_NATIVE)
            add_compile_options(-march=native)
        endif()
    endif()

    # Enable additional security features on Linux
    if(UNIX AND NOT APPLE)
        add_compile_options(-fstack-protector-strong -D_FORTIFY_SOURCE=2)
        add_link_options(-Wl,-z,relro -Wl,-z,now)
    endif()
endif()

# Set C++ standard
set(CMAKE_CXX_STANDARD 17)
set(CMAKE_CXX_STANDARD_REQUIRED ON)
set(CMAKE_CXX_EXTENSIONS OFF)

# Set build type if not set
if(NOT CMAKE_BUILD_TYPE)
    set(CMAKE_BUILD_TYPE "Release" CACHE STRING "Choose the type of build." FORCE)
endif()

# Output directories
set(CMAKE_RUNTIME_OUTPUT_DIRECTORY_DEBUG ${CMAKE_BINARY_DIR}/bin/Debug)
set(CMAKE_RUNTIME_OUTPUT_DIRECTORY_RELEASE ${CMAKE_BINARY_DIR}/bin/Release)
set(CMAKE_LIBRARY_OUTPUT_DIRECTORY_DEBUG ${CMAKE_BINARY_DIR}/lib/Debug)
set(CMAKE_LIBRARY_OUTPUT_DIRECTORY_RELEASE ${CMAKE_BINARY_DIR}/lib/Release)
set(CMAKE_ARCHIVE_OUTPUT_DIRECTORY_DEBUG ${CMAKE_BINARY_DIR}/lib/Debug)
set(CMAKE_ARCHIVE_OUTPUT_DIRECTORY_RELEASE ${CMAKE_BINARY_DIR}/lib/Release)

# Set Qt6 path if installed in custom location
if(NOT DEFINED Qt6_DIR)
    # First check environment variable
    if(DEFINED ENV{Qt6_DIR} AND EXISTS $ENV{Qt6_DIR})
        set(Qt6_DIR $ENV{Qt6_DIR})
        message(STATUS "Using Qt6 from environment variable: ${Qt6_DIR}")
    else()
        # Platform-specific Qt6 path detection
        if(WIN32)
            # Try common Qt6 installation paths on Windows - prioritize Qt 6.9.0
            set(QT_POSSIBLE_PATHS
                "C:/Qt/6.9.0/msvc2022_64/lib/cmake/Qt6"
                "C:/Qt/6.8.0/msvc2022_64/lib/cmake/Qt6"
                "C:/Qt/6.7.0/msvc2022_64/lib/cmake/Qt6"
                "C:/Qt/6.6.0/msvc2022_64/lib/cmake/Qt6"
                "C:/Qt/6.5.3/msvc2019_64/lib/cmake/Qt6"
                "C:/Qt/6.5.0/msvc2019_64/lib/cmake/Qt6"
                "C:/Qt/6.5.0/msvc2022_64/lib/cmake/Qt6"
                "$ENV{PROGRAMFILES}/Qt/6.9.0/msvc2022_64/lib/cmake/Qt6"
                "$ENV{PROGRAMFILES}/Qt/6.8.0/msvc2022_64/lib/cmake/Qt6"
                "$ENV{PROGRAMFILES}/Qt/6.7.0/msvc2022_64/lib/cmake/Qt6"
                "$ENV{PROGRAMFILES}/Qt/6.6.0/msvc2022_64/lib/cmake/Qt6"
            )
        elseif(UNIX AND NOT APPLE)
            # Try common Qt6 installation paths on Linux
            set(QT_POSSIBLE_PATHS
                "/usr/lib/x86_64-linux-gnu/cmake/Qt6"
                "/usr/lib64/cmake/Qt6"
                "/usr/local/lib/cmake/Qt6"
                "/opt/Qt/6.9.0/gcc_64/lib/cmake/Qt6"
                "/opt/Qt/6.8.0/gcc_64/lib/cmake/Qt6"
                "/opt/Qt/6.7.0/gcc_64/lib/cmake/Qt6"
                "/opt/Qt/6.6.0/gcc_64/lib/cmake/Qt6"
                "/opt/Qt/6.5.3/gcc_64/lib/cmake/Qt6"
                "$ENV{HOME}/Qt/6.9.0/gcc_64/lib/cmake/Qt6"
                "$ENV{HOME}/Qt/6.8.0/gcc_64/lib/cmake/Qt6"
                "$ENV{HOME}/Qt/6.7.0/gcc_64/lib/cmake/Qt6"
                "$ENV{HOME}/Qt/6.6.0/gcc_64/lib/cmake/Qt6"
            )
        elseif(APPLE)
            # Try common Qt6 installation paths on macOS
            set(QT_POSSIBLE_PATHS
                "/usr/local/opt/qt6/lib/cmake/Qt6"
                "/opt/homebrew/opt/qt6/lib/cmake/Qt6"
                "$ENV{HOME}/Qt/6.9.0/macos/lib/cmake/Qt6"
                "$ENV{HOME}/Qt/6.8.0/macos/lib/cmake/Qt6"
                "$ENV{HOME}/Qt/6.7.0/macos/lib/cmake/Qt6"
                "$ENV{HOME}/Qt/6.6.0/macos/lib/cmake/Qt6"
            )
        endif()

        foreach(QT_PATH ${QT_POSSIBLE_PATHS})
            if(EXISTS ${QT_PATH})
                set(Qt6_DIR ${QT_PATH})
                message(STATUS "Found Qt6 at: ${Qt6_DIR}")
                break()
            endif()
        endforeach()

        if(NOT DEFINED Qt6_DIR)
            message(WARNING "Qt6 not found in common locations. Please set Qt6_DIR manually or install Qt6.")
            if(UNIX AND NOT APPLE)
                message(STATUS "On Ubuntu/Debian: sudo apt-get install qt6-base-dev")
                message(STATUS "On Fedora/RHEL: sudo dnf install qt6-qtbase-devel")
                message(STATUS "On Arch: sudo pacman -S qt6-base")
            elseif(APPLE)
                message(STATUS "On macOS: brew install qt6")
            endif()
        endif()
    endif()
endif()

# Find Qt6 components - require minimum version 6.5.0 for better Linux compatibility
# Note: 6.9.0 is preferred on Windows, but 6.5.0+ is acceptable for Linux distributions
find_package(Qt6 6.2.0 REQUIRED COMPONENTS Core Widgets Gui OpenGLWidgets Test Xml Network Sql Concurrent)

# Check Qt6 version and warn if using older version
if(Qt6_VERSION VERSION_LESS "6.9.0")
    message(WARNING "Qt6 version ${Qt6_VERSION} detected. Version 6.9.0+ is recommended for optimal performance.")
    message(STATUS "Current version should work but some features may be limited.")
endif()

# Find Vulkan SDK
# find_package(Vulkan REQUIRED)

# Find E57Format library for enhanced E57 parsing
# find_package(E57Format CONFIG REQUIRED)  # Temporarily disabled for Sprint 4 testing

# Find Eigen3 library for Sprint 4 alignment algorithms
find_package(Eigen3 REQUIRED NO_MODULE)

# Add compile definitions to disable deprecated APIs up to Qt 5.15
add_compile_definitions(QT_DISABLE_DEPRECATED_UP_TO=0x050F00)

# Fix Windows macro conflicts
if(WIN32)
    add_compile_definitions(NOMINMAX WIN32_LEAN_AND_MEAN)
endif()

# Enable Qt's MOC (Meta-Object Compiler)
set(CMAKE_AUTOMOC ON)
set(CMAKE_AUTORCC ON)
set(CMAKE_AUTOUIC ON)

# Add Qt bin directory to PATH for DLL loading
if(WIN32)
    get_target_property(QT_QMAKE_EXECUTABLE Qt6::qmake IMPORTED_LOCATION)
    get_filename_component(QT_BIN_DIR "${QT_QMAKE_EXECUTABLE}" DIRECTORY)
    set(ENV{PATH} "$ENV{PATH};${QT_BIN_DIR}")
endif()

# Source files
set(SOURCES
    src/main.cpp
    src/mainwindow.cpp
    src/projecthubwidget.cpp
    src/createprojectdialog.cpp
    src/projectmanager.cpp
    src/recentprojectsmanager.cpp
    src/sidebarwidget.cpp
    src/project.cpp
    src/pointcloudviewerwidget.cpp
    src/e57parserlib.cpp
    src/IE57Parser.cpp
    src/MainPresenter.cpp
    src/lasparser.cpp
    src/loadingsettingsdialog.cpp
    src/voxelgridfilter.cpp
    src/performance_profiler.cpp
    src/progressmanager.cpp
    src/pointcloudloadmanager.cpp
    src/screenspaceerror.cpp
    src/sqlitemanager.cpp
    src/projecttreemodel.cpp
    src/scanimportmanager.cpp
    # src/E57ParserCore.cpp  # Temporarily disabled for Sprint 4 testing
    src/ProjectStateService.cpp
    src/rendering/GpuCuller.cpp
<<<<<<< HEAD
    # Sprint 4: Manual Alignment Implementation
    src/algorithms/LeastSquaresAlignment.cpp
    src/registration/AlignmentEngine.cpp
    src/registration/ErrorAnalysis.cpp
    src/ui/AlignmentControlPanel.cpp
=======
    # Sprint 1: 3D Point Cloud Visualization
    src/rendering/OpenGLRenderer.cpp
    src/camera/CameraController.cpp
    src/rendering/LODManager.cpp
    src/ui/ViewerToolbar.cpp
    # Sprint 2: Registration workflow components
    src/registration/WorkflowStateMachine.cpp
    src/registration/Target.cpp
    src/registration/TargetCorrespondence.cpp
    src/registration/TargetManager.cpp
    src/registration/RegistrationProject.cpp
    src/registration/RegistrationWorkflowWidget.cpp
    src/ui/WorkflowProgressWidget.cpp
    # Sprint 3: Target Detection and Registration
    src/detection/TargetDetectionBase.cpp
    src/detection/SphereDetector.cpp
    src/detection/NaturalPointSelector.cpp
    src/ui/TargetDetectionDialog.cpp
>>>>>>> f62f9ea3
)

# Header files
set(HEADERS
    src/mainwindow.h
    src/projecthubwidget.h
    src/createprojectdialog.h
    src/projectmanager.h
    src/recentprojectsmanager.h
    src/sidebarwidget.h
    src/project.h
    src/pointcloudviewerwidget.h
    src/IPointCloudViewer.h
    src/e57parserlib.h
    src/IE57Parser.h
    src/IE57Writer.h
    src/IMainView.h
    src/MainPresenter.h
    src/lasparser.h
    src/loadingsettingsdialog.h
    src/loadingsettings.h
    src/lasheadermetadata.h
    src/voxelgridfilter.h
    src/performance_profiler.h
    src/progressmanager.h
    src/pointcloudloadmanager.h
    src/screenspaceerror.h
    src/sqlitemanager.h
    src/projecttreemodel.h
    src/scanimportmanager.h
    # src/E57ParserCore.h  # Temporarily disabled for Sprint 4 testing
    src/ProjectStateService.h
<<<<<<< HEAD
    # Sprint 4: Manual Alignment Implementation
    src/algorithms/LeastSquaresAlignment.h
    src/registration/AlignmentEngine.h
    src/registration/ErrorAnalysis.h
    src/ui/AlignmentControlPanel.h
=======
    # Sprint 1: 3D Point Cloud Visualization
    src/rendering/OpenGLRenderer.h
    src/camera/CameraController.h
    src/rendering/LODManager.h
    src/ui/ViewerToolbar.h
    # Sprint 2: Registration workflow headers
    src/registration/WorkflowStateMachine.h
    src/registration/Target.h
    src/registration/TargetCorrespondence.h
    src/registration/TargetManager.h
    src/registration/RegistrationProject.h
    src/registration/RegistrationWorkflowWidget.h
    src/ui/WorkflowProgressWidget.h
    # Sprint 3: Target Detection and Registration Headers
    src/detection/TargetDetectionBase.h
    src/detection/SphereDetector.h
    src/detection/NaturalPointSelector.h
    src/ui/TargetDetectionDialog.h
>>>>>>> f62f9ea3
)

# Shader files
set(SHADERS
    shaders/point.vert
    shaders/point.frag
    # Sprint 1: Enhanced shaders
    shaders/pointcloud.vert
    shaders/pointcloud.frag
)

# Resource files
set(RESOURCES
    resources.qrc
)

# Create the executable
add_executable(CloudRegistration ${SOURCES} ${HEADERS} ${RESOURCES})

# Link Qt6 libraries, E57Format, and Eigen3
target_link_libraries(CloudRegistration
    Qt6::Core
    Qt6::Widgets
    Qt6::Gui
    Qt6::OpenGLWidgets
    Qt6::Xml
    Qt6::Sql
    Qt6::Concurrent
    # E57Format  # Temporarily disabled for Sprint 4 testing
    Eigen3::Eigen
)

# Platform-specific linking
if(UNIX AND NOT APPLE)
    # Link additional libraries required on Linux
    target_link_libraries(CloudRegistration
        pthread
        dl
    )

    # Set RPATH for better library loading on Linux
    set_target_properties(CloudRegistration PROPERTIES
        INSTALL_RPATH_USE_LINK_PATH TRUE
        BUILD_WITH_INSTALL_RPATH FALSE
        INSTALL_RPATH "\$ORIGIN:\$ORIGIN/../lib"
    )
elseif(APPLE)
    # macOS-specific linking
    target_link_libraries(CloudRegistration
        "-framework OpenGL"
        "-framework Cocoa"
    )

    # Set RPATH for macOS
    set_target_properties(CloudRegistration PROPERTIES
        INSTALL_RPATH "@executable_path;@executable_path/../lib"
        BUILD_WITH_INSTALL_RPATH FALSE
    )
endif()

# Ensure E57Format include directories are available
# get_target_property(E57_INCLUDE_DIRS E57Format INTERFACE_INCLUDE_DIRECTORIES)  # Temporarily disabled for Sprint 4 testing
# if(E57_INCLUDE_DIRS)
#     target_include_directories(CloudRegistration PRIVATE ${E57_INCLUDE_DIRS})
# endif()



# Copy shader files to build directory
file(COPY ${CMAKE_SOURCE_DIR}/shaders DESTINATION ${CMAKE_BINARY_DIR})

# Set output directory
set_target_properties(CloudRegistration PROPERTIES
    RUNTIME_OUTPUT_DIRECTORY ${CMAKE_BINARY_DIR}/bin
)

# Enable testing
enable_testing()

# Find Google Test and Google Mock
find_package(GTest CONFIG QUIET)
if(TARGET GTest::gtest_main)
    message(STATUS "Google Test found - building unit tests")

    # Check if Google Mock is available
    if(TARGET GTest::gmock_main)
        message(STATUS "Google Mock found - enabling mock-based tests")
        set(GMOCK_AVAILABLE TRUE)
    else()
        message(WARNING "Google Mock not found - some tests will be disabled")
        set(GMOCK_AVAILABLE FALSE)
    endif()

    # Enable code coverage if requested
    option(ENABLE_COVERAGE "Enable code coverage" OFF)
    if(ENABLE_COVERAGE)
        if(CMAKE_CXX_COMPILER_ID MATCHES "GNU|Clang")
            message(STATUS "Code coverage enabled")
            set(CMAKE_CXX_FLAGS "${CMAKE_CXX_FLAGS} --coverage -fprofile-arcs -ftest-coverage")
            set(CMAKE_EXE_LINKER_FLAGS "${CMAKE_EXE_LINKER_FLAGS} --coverage")
        else()
            message(WARNING "Code coverage only supported with GCC or Clang")
        endif()
    endif()

    # E57 Parser Tests
    add_executable(E57ParserTests
        tests/test_e57parser.cpp
        src/e57parserlib.cpp
        src/IE57Parser.cpp
        src/performance_profiler.cpp
    )

    target_link_libraries(E57ParserTests
        GTest::gtest_main
        Qt6::Core
        Qt6::Xml
        Qt6::Test
        E57Format
    )

    target_include_directories(E57ParserTests PRIVATE src)
    add_test(NAME E57ParserTests COMMAND E57ParserTests)

    # E57 Parser Library Tests (with interface testing)
    add_executable(E57ParserLibTests
        tests/test_e57parserlib.cpp
        src/e57parserlib.cpp
        src/IE57Parser.cpp
        src/performance_profiler.cpp
    )

    target_link_libraries(E57ParserLibTests
        GTest::gtest_main
        Qt6::Core
        Qt6::Xml
        Qt6::Test
        E57Format
    )

    target_include_directories(E57ParserLibTests PRIVATE src)
    add_test(NAME E57ParserLibTests COMMAND E57ParserLibTests)

    # E57 Parser Core Tests (Sprint 2 - Qt-independent core)
    add_executable(E57ParserCoreTests
        tests/test_e57parsercore.cpp
        src/E57ParserCore.cpp
    )

    target_link_libraries(E57ParserCoreTests
        GTest::gtest_main
        E57Format
    )

    target_include_directories(E57ParserCoreTests PRIVATE src)
    add_test(NAME E57ParserCoreTests COMMAND E57ParserCoreTests)

    # Sprint 2: Registration Workflow Tests
    add_executable(RegistrationWorkflowTests
        tests/test_registration_workflow.cpp
        src/registration/WorkflowStateMachine.cpp
        src/registration/Target.cpp
        src/registration/TargetCorrespondence.cpp
        src/registration/TargetManager.cpp
        src/registration/RegistrationProject.cpp
        src/registration/RegistrationWorkflowWidget.cpp
        src/ui/WorkflowProgressWidget.cpp
        src/project.cpp
    )

    target_link_libraries(RegistrationWorkflowTests
        GTest::gtest_main
        Qt6::Core
        Qt6::Widgets
        Qt6::Gui
        Qt6::Test
    )

    target_include_directories(RegistrationWorkflowTests PRIVATE src)
    add_test(NAME RegistrationWorkflowTests COMMAND RegistrationWorkflowTests)






    # LAS Parser Tests
    add_executable(LasParserTests
        tests/test_lasparser.cpp
        src/lasparser.cpp
        src/voxelgridfilter.cpp
        src/performance_profiler.cpp
    )

    target_link_libraries(LasParserTests
        GTest::gtest_main
        Qt6::Core
    )

    target_include_directories(LasParserTests PRIVATE src)
    add_test(NAME LasParserTests COMMAND LasParserTests)

    # VoxelGridFilter Tests
    add_executable(VoxelGridFilterTests
        tests/test_voxelgridfilter.cpp
        src/voxelgridfilter.cpp
        src/performance_profiler.cpp
    )

    target_link_libraries(VoxelGridFilterTests
        GTest::gtest_main
        Qt6::Core
    )

    target_include_directories(VoxelGridFilterTests PRIVATE src)
    add_test(NAME VoxelGridFilterTests COMMAND VoxelGridFilterTests)

    # Project Management Tests
    add_executable(ProjectManagerTests
        tests/test_projectmanager.cpp
        src/projectmanager.cpp
        src/project.cpp
    )

    target_link_libraries(ProjectManagerTests
        GTest::gtest_main
        Qt6::Core
        Qt6::Test
    )

    target_include_directories(ProjectManagerTests PRIVATE src)
    add_test(NAME ProjectManagerTests COMMAND ProjectManagerTests)

    add_executable(RecentProjectsManagerTests
        tests/test_recentprojectsmanager.cpp
        src/recentprojectsmanager.cpp
    )

    target_link_libraries(RecentProjectsManagerTests
        GTest::gtest_main
        Qt6::Core
        Qt6::Test
    )

    target_include_directories(RecentProjectsManagerTests PRIVATE src)
    add_test(NAME RecentProjectsManagerTests COMMAND RecentProjectsManagerTests)

    # Sprint 4: MainPresenter Tests (requires Google Mock)
    if(GMOCK_AVAILABLE)
        add_executable(MainPresenterTests
            tests/test_mainpresenter.cpp
            src/MainPresenter.cpp
            src/IE57Parser.cpp
            src/performance_profiler.cpp
            src/pointcloudloadmanager.cpp
            src/projectmanager.cpp
            src/project.cpp
        )

        target_link_libraries(MainPresenterTests
            GTest::gtest_main
            GTest::gmock_main
            Qt6::Core
            Qt6::Test
        )

        target_include_directories(MainPresenterTests PRIVATE src)
        add_test(NAME MainPresenterTests COMMAND MainPresenterTests)

        # Sprint 6: GPU Culler Tests
        add_executable(GpuCullerTests
            tests/test_gpuculler.cpp
            src/rendering/GpuCuller.cpp
            src/octree.cpp
        )

        target_link_libraries(GpuCullerTests
            GTest::gtest_main
            GTest::gmock_main
            Qt6::Core
            Qt6::Gui
            Qt6::OpenGL
            Qt6::OpenGLWidgets
        )

        target_include_directories(GpuCullerTests PRIVATE src)
        add_test(NAME GpuCullerTests COMMAND GpuCullerTests)

        # Sprint 1: OpenGL Renderer Tests
        add_executable(OpenGLRendererTests
            tests/test_opengl_renderer.cpp
            src/rendering/OpenGLRenderer.cpp
        )

        target_link_libraries(OpenGLRendererTests
            GTest::gtest_main
            Qt6::Core
            Qt6::Gui
            Qt6::OpenGL
            Qt6::OpenGLWidgets
        )

        target_include_directories(OpenGLRendererTests PRIVATE src)
        add_test(NAME OpenGLRendererTests COMMAND OpenGLRendererTests)

        # Sprint 1: Camera Controller Tests
        add_executable(CameraControllerTests
            tests/test_camera_controller.cpp
            src/camera/CameraController.cpp
        )

        target_link_libraries(CameraControllerTests
            GTest::gtest_main
            Qt6::Core
            Qt6::Gui
        )

        target_include_directories(CameraControllerTests PRIVATE src)
        add_test(NAME CameraControllerTests COMMAND CameraControllerTests)

        # Sprint 3: Target Detection and Registration Tests
        add_executable(TargetTests
            tests/test_target.cpp
            src/registration/Target.cpp
        )

        target_link_libraries(TargetTests
            GTest::gtest_main
            Qt6::Core
        )

        target_include_directories(TargetTests PRIVATE src)
        add_test(NAME TargetTests COMMAND TargetTests)

        add_executable(TargetManagerTests
            tests/test_targetmanager.cpp
            src/registration/TargetManager.cpp
            src/registration/Target.cpp
        )

        target_link_libraries(TargetManagerTests
            GTest::gtest_main
            Qt6::Core
        )

        target_include_directories(TargetManagerTests PRIVATE src)
        add_test(NAME TargetManagerTests COMMAND TargetManagerTests)

        add_executable(SphereDetectorTests
            tests/test_spheredetector.cpp
            src/detection/SphereDetector.cpp
            src/detection/TargetDetectionBase.cpp
            src/registration/Target.cpp
        )

        target_link_libraries(SphereDetectorTests
            GTest::gtest_main
            Qt6::Core
        )

        target_include_directories(SphereDetectorTests PRIVATE src)
        add_test(NAME SphereDetectorTests COMMAND SphereDetectorTests)

        add_executable(NaturalPointSelectorTests
            tests/test_naturalpointselector.cpp
            src/detection/NaturalPointSelector.cpp
            src/detection/TargetDetectionBase.cpp
            src/registration/Target.cpp
        )

        target_link_libraries(NaturalPointSelectorTests
            GTest::gtest_main
            Qt6::Core
        )

        target_include_directories(NaturalPointSelectorTests PRIVATE src)
        add_test(NAME NaturalPointSelectorTests COMMAND NaturalPointSelectorTests)

        set(ALL_TESTS E57ParserTests E57ParserLibTests E57ParserCoreTests RegistrationWorkflowTests LasParserTests VoxelGridFilterTests ProjectManagerTests RecentProjectsManagerTests MainPresenterTests GpuCullerTests OpenGLRendererTests CameraControllerTests TargetTests TargetManagerTests SphereDetectorTests NaturalPointSelectorTests)

    else()
        # Sprint 1: OpenGL Renderer Tests (without mock dependencies)
        add_executable(OpenGLRendererTests
            tests/test_opengl_renderer.cpp
            src/rendering/OpenGLRenderer.cpp
        )

        target_link_libraries(OpenGLRendererTests
            GTest::gtest_main
            Qt6::Core
            Qt6::Gui
            Qt6::OpenGL
            Qt6::OpenGLWidgets
        )

        target_include_directories(OpenGLRendererTests PRIVATE src)
        add_test(NAME OpenGLRendererTests COMMAND OpenGLRendererTests)

        # Sprint 1: Camera Controller Tests (without mock dependencies)
        add_executable(CameraControllerTests
            tests/test_camera_controller.cpp
            src/camera/CameraController.cpp
        )

        target_link_libraries(CameraControllerTests
            GTest::gtest_main
            Qt6::Core
            Qt6::Gui
        )

        target_include_directories(CameraControllerTests PRIVATE src)
        add_test(NAME CameraControllerTests COMMAND CameraControllerTests)

        # Sprint 3: Target Detection and Registration Tests (without mock dependencies)
        add_executable(TargetTests
            tests/test_target.cpp
            src/registration/Target.cpp
        )

        target_link_libraries(TargetTests
            GTest::gtest_main
            Qt6::Core
        )

        target_include_directories(TargetTests PRIVATE src)
        add_test(NAME TargetTests COMMAND TargetTests)

        add_executable(TargetManagerTests
            tests/test_targetmanager.cpp
            src/registration/TargetManager.cpp
            src/registration/Target.cpp
        )

        target_link_libraries(TargetManagerTests
            GTest::gtest_main
            Qt6::Core
        )

        target_include_directories(TargetManagerTests PRIVATE src)
        add_test(NAME TargetManagerTests COMMAND TargetManagerTests)

        add_executable(SphereDetectorTests
            tests/test_spheredetector.cpp
            src/detection/SphereDetector.cpp
            src/detection/TargetDetectionBase.cpp
            src/registration/Target.cpp
        )

        target_link_libraries(SphereDetectorTests
            GTest::gtest_main
            Qt6::Core
        )

        target_include_directories(SphereDetectorTests PRIVATE src)
        add_test(NAME SphereDetectorTests COMMAND SphereDetectorTests)

        add_executable(NaturalPointSelectorTests
            tests/test_naturalpointselector.cpp
            src/detection/NaturalPointSelector.cpp
            src/detection/TargetDetectionBase.cpp
            src/registration/Target.cpp
        )

        target_link_libraries(NaturalPointSelectorTests
            GTest::gtest_main
            Qt6::Core
        )

        target_include_directories(NaturalPointSelectorTests PRIVATE src)
        add_test(NAME NaturalPointSelectorTests COMMAND NaturalPointSelectorTests)

        set(ALL_TESTS E57ParserTests E57ParserLibTests E57ParserCoreTests RegistrationWorkflowTests LasParserTests VoxelGridFilterTests ProjectManagerTests RecentProjectsManagerTests OpenGLRendererTests CameraControllerTests TargetTests TargetManagerTests SphereDetectorTests NaturalPointSelectorTests)
    endif()

    # Custom target to run all tests
    add_custom_target(run_tests
        COMMAND ${CMAKE_CTEST_COMMAND} --output-on-failure
        DEPENDS ${ALL_TESTS}
        COMMENT "Running all unit tests"
    )

    # Code coverage target (if enabled)
    if(ENABLE_COVERAGE)
        find_program(LCOV_PATH lcov)
        find_program(GENHTML_PATH genhtml)

        if(LCOV_PATH AND GENHTML_PATH)
            add_custom_target(coverage
                COMMAND ${LCOV_PATH} --directory . --zerocounters
                COMMAND ${CMAKE_CTEST_COMMAND} --output-on-failure
                COMMAND ${LCOV_PATH} --directory . --capture --output-file coverage.info
                COMMAND ${LCOV_PATH} --remove coverage.info '/usr/*' '*/tests/*' '*/build/*' --output-file coverage.info.cleaned
                COMMAND ${GENHTML_PATH} -o coverage_html coverage.info.cleaned
                COMMAND ${CMAKE_COMMAND} -E remove coverage.info coverage.info.cleaned
                WORKING_DIRECTORY ${CMAKE_BINARY_DIR}
                DEPENDS ${ALL_TESTS}
                COMMENT "Generating code coverage report"
            )
            message(STATUS "Code coverage target 'coverage' available")
        else()
            message(WARNING "lcov and/or genhtml not found - coverage target not available")
        endif()
    endif()

else()
    message(STATUS "Google Test not found - unit tests will not be built")
    message(STATUS "To install Google Test on Ubuntu/Debian: sudo apt-get install libgtest-dev")
    message(STATUS "To install Google Test on Windows: vcpkg install gtest")
endif()<|MERGE_RESOLUTION|>--- conflicted
+++ resolved
@@ -211,13 +211,6 @@
     # src/E57ParserCore.cpp  # Temporarily disabled for Sprint 4 testing
     src/ProjectStateService.cpp
     src/rendering/GpuCuller.cpp
-<<<<<<< HEAD
-    # Sprint 4: Manual Alignment Implementation
-    src/algorithms/LeastSquaresAlignment.cpp
-    src/registration/AlignmentEngine.cpp
-    src/registration/ErrorAnalysis.cpp
-    src/ui/AlignmentControlPanel.cpp
-=======
     # Sprint 1: 3D Point Cloud Visualization
     src/rendering/OpenGLRenderer.cpp
     src/camera/CameraController.cpp
@@ -236,7 +229,11 @@
     src/detection/SphereDetector.cpp
     src/detection/NaturalPointSelector.cpp
     src/ui/TargetDetectionDialog.cpp
->>>>>>> f62f9ea3
+    # Sprint 4: Manual Alignment Implementation
+    src/algorithms/LeastSquaresAlignment.cpp
+    src/registration/AlignmentEngine.cpp
+    src/registration/ErrorAnalysis.cpp
+    src/ui/AlignmentControlPanel.cpp
 )
 
 # Header files
@@ -269,13 +266,6 @@
     src/scanimportmanager.h
     # src/E57ParserCore.h  # Temporarily disabled for Sprint 4 testing
     src/ProjectStateService.h
-<<<<<<< HEAD
-    # Sprint 4: Manual Alignment Implementation
-    src/algorithms/LeastSquaresAlignment.h
-    src/registration/AlignmentEngine.h
-    src/registration/ErrorAnalysis.h
-    src/ui/AlignmentControlPanel.h
-=======
     # Sprint 1: 3D Point Cloud Visualization
     src/rendering/OpenGLRenderer.h
     src/camera/CameraController.h
@@ -294,7 +284,11 @@
     src/detection/SphereDetector.h
     src/detection/NaturalPointSelector.h
     src/ui/TargetDetectionDialog.h
->>>>>>> f62f9ea3
+    # Sprint 4: Manual Alignment Implementation
+    src/algorithms/LeastSquaresAlignment.h
+    src/registration/AlignmentEngine.h
+    src/registration/ErrorAnalysis.h
+    src/ui/AlignmentControlPanel.h
 )
 
 # Shader files
