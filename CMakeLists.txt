--- conflicted
+++ resolved
@@ -199,7 +199,6 @@
     src/loadingsettingsdialog.cpp
     src/voxelgridfilter.cpp
     src/performance_profiler.cpp
-    src/MainPresenter.cpp
 )
 
 # Header files
@@ -216,7 +215,6 @@
     src/e57parserlib.h
     src/IE57Parser.h
     src/IE57Writer.h
-    src/IPointCloudViewer.h
     src/IMainView.h
     src/MainPresenter.h
     src/lasparser.h
@@ -225,10 +223,6 @@
     src/lasheadermetadata.h
     src/voxelgridfilter.h
     src/performance_profiler.h
-    src/MainPresenter.h
-    src/IMainView.h
-    src/IPointCloudViewer.h
-    src/IE57Writer.h
 )
 
 # Shader files
@@ -434,26 +428,6 @@
     target_include_directories(RecentProjectsManagerTests PRIVATE src)
     add_test(NAME RecentProjectsManagerTests COMMAND RecentProjectsManagerTests)
 
-<<<<<<< HEAD
-    # MainPresenter Tests (Sprint 4)
-    add_executable(MainPresenterTests
-        tests/test_mainpresenter.cpp
-        src/MainPresenter.cpp
-        src/projectmanager.cpp
-        src/project.cpp
-    )
-
-    target_link_libraries(MainPresenterTests
-        GTest::gtest_main
-        GTest::gmock_main
-        Qt6::Core
-        Qt6::Test
-        Qt6::Widgets
-    )
-
-    target_include_directories(MainPresenterTests PRIVATE src)
-    add_test(NAME MainPresenterTests COMMAND MainPresenterTests)
-=======
     # Sprint 5: MainPresenter Tests (requires Google Mock)
     if(GMOCK_AVAILABLE)
         add_executable(MainPresenterTests
@@ -477,16 +451,11 @@
     else()
         set(ALL_TESTS E57ParserTests E57ParserLibTests LasParserTests VoxelGridFilterTests ProjectManagerTests RecentProjectsManagerTests)
     endif()
->>>>>>> d5239f4c
 
     # Custom target to run all tests
     add_custom_target(run_tests
         COMMAND ${CMAKE_CTEST_COMMAND} --output-on-failure
-<<<<<<< HEAD
-        DEPENDS E57ParserTests LasParserTests VoxelGridFilterTests ProjectManagerTests RecentProjectsManagerTests MainPresenterTests
-=======
         DEPENDS ${ALL_TESTS}
->>>>>>> d5239f4c
         COMMENT "Running all unit tests"
     )
 
@@ -504,11 +473,7 @@
                 COMMAND ${GENHTML_PATH} -o coverage_html coverage.info.cleaned
                 COMMAND ${CMAKE_COMMAND} -E remove coverage.info coverage.info.cleaned
                 WORKING_DIRECTORY ${CMAKE_BINARY_DIR}
-<<<<<<< HEAD
-                DEPENDS E57ParserTests LasParserTests VoxelGridFilterTests ProjectManagerTests RecentProjectsManagerTests MainPresenterTests
-=======
                 DEPENDS ${ALL_TESTS}
->>>>>>> d5239f4c
                 COMMENT "Generating code coverage report"
             )
             message(STATUS "Code coverage target 'coverage' available")
